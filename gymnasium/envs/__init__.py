--- conflicted
+++ resolved
@@ -193,12 +193,9 @@
 
 # manipulation
 
-<<<<<<< HEAD
-=======
 
 register(id="Reacher-v2", entry_point=_raise_mujoco_py_error)
 
->>>>>>> cfda6b51
 register(
     id="Reacher-v4",
     entry_point="gymnasium.envs.mujoco.reacher_v4:ReacherEnv",
@@ -213,11 +210,8 @@
     reward_threshold=-3.75,
 )
 
-<<<<<<< HEAD
-=======
 register(id="Pusher-v2", entry_point=_raise_mujoco_py_error)
 
->>>>>>> cfda6b51
 register(
     id="Pusher-v4",
     entry_point="gymnasium.envs.mujoco.pusher_v4:PusherEnv",
@@ -234,11 +228,8 @@
 
 # balance
 
-<<<<<<< HEAD
-=======
 register(id="InvertedPendulum-v2", entry_point=_raise_mujoco_py_error)
 
->>>>>>> cfda6b51
 register(
     id="InvertedPendulum-v4",
     entry_point="gymnasium.envs.mujoco.inverted_pendulum_v4:InvertedPendulumEnv",
@@ -253,11 +244,8 @@
     reward_threshold=950.0,
 )
 
-<<<<<<< HEAD
-=======
 register(id="InvertedDoublePendulum-v2", entry_point=_raise_mujoco_py_error)
 
->>>>>>> cfda6b51
 register(
     id="InvertedDoublePendulum-v4",
     entry_point="gymnasium.envs.mujoco.inverted_double_pendulum_v4:InvertedDoublePendulumEnv",
@@ -274,13 +262,10 @@
 
 # runners
 
-<<<<<<< HEAD
-=======
 register(id="HalfCheetah-v2", entry_point=_raise_mujoco_py_error)
 
 register(id="HalfCheetah-v3", entry_point=_raise_mujoco_py_error)
 
->>>>>>> cfda6b51
 register(
     id="HalfCheetah-v4",
     entry_point="gymnasium.envs.mujoco.half_cheetah_v4:HalfCheetahEnv",
@@ -295,13 +280,10 @@
     reward_threshold=4800.0,
 )
 
-<<<<<<< HEAD
-=======
 register(id="Hopper-v2", entry_point=_raise_mujoco_py_error)
 
 register(id="Hopper-v3", entry_point=_raise_mujoco_py_error)
 
->>>>>>> cfda6b51
 register(
     id="Hopper-v4",
     entry_point="gymnasium.envs.mujoco.hopper_v4:HopperEnv",
@@ -316,13 +298,10 @@
     reward_threshold=3800.0,
 )
 
-<<<<<<< HEAD
-=======
 register(id="Swimmer-v2", entry_point=_raise_mujoco_py_error)
 
 register(id="Swimmer-v3", entry_point=_raise_mujoco_py_error)
 
->>>>>>> cfda6b51
 register(
     id="Swimmer-v4",
     entry_point="gymnasium.envs.mujoco.swimmer_v4:SwimmerEnv",
@@ -337,13 +316,10 @@
     reward_threshold=360.0,
 )
 
-<<<<<<< HEAD
-=======
 register(id="Walker2d-v2", entry_point=_raise_mujoco_py_error)
 
 register(id="Walker2d-v3", entry_point=_raise_mujoco_py_error)
 
->>>>>>> cfda6b51
 register(
     id="Walker2d-v4",
     entry_point="gymnasium.envs.mujoco.walker2d_v4:Walker2dEnv",
@@ -353,10 +329,6 @@
 register(
     id="Walker2d-v5",
     entry_point="gymnasium.envs.mujoco.walker2d_v5:Walker2dEnv",
-<<<<<<< HEAD
-)
-
-=======
     max_episode_steps=1000,
 )
 
@@ -364,7 +336,6 @@
 
 register(id="Ant-v3", entry_point=_raise_mujoco_py_error)
 
->>>>>>> cfda6b51
 register(
     id="Ant-v4",
     entry_point="gymnasium.envs.mujoco.ant_v4:AntEnv",
@@ -379,13 +350,10 @@
     reward_threshold=6000.0,
 )
 
-<<<<<<< HEAD
-=======
 register(id="Humanoid-v2", entry_point=_raise_mujoco_py_error)
 
 register(id="Humanoid-v3", entry_point=_raise_mujoco_py_error)
 
->>>>>>> cfda6b51
 register(
     id="Humanoid-v4",
     entry_point="gymnasium.envs.mujoco.humanoid_v4:HumanoidEnv",
@@ -398,11 +366,8 @@
     max_episode_steps=1000,
 )
 
-<<<<<<< HEAD
-=======
 register(id="HumanoidStandup-v2", entry_point=_raise_mujoco_py_error)
 
->>>>>>> cfda6b51
 register(
     id="HumanoidStandup-v4",
     entry_point="gymnasium.envs.mujoco.humanoidstandup_v4:HumanoidStandupEnv",
