--- conflicted
+++ resolved
@@ -2,11 +2,8 @@
 
 import math
 import os
-<<<<<<< HEAD
 from typing import NamedTuple
-=======
 from typing import NamedTuple, Optional, Tuple, TypeAlias, Union
->>>>>>> 428493e5
 
 import jax
 import jax.numpy as jnp
@@ -23,12 +20,8 @@
 from gymnasium.wrappers import HumanRendering
 
 
-<<<<<<< HEAD
-RenderStateType = tuple["pygame.Surface", str, int]  # type: ignore  # noqa: F821
-=======
 PRNGKeyType: TypeAlias = jax.Array
 RenderStateType = Tuple["pygame.Surface", str, int]  # type: ignore  # noqa: F821
->>>>>>> 428493e5
 
 
 deck = jnp.array([1, 2, 3, 4, 5, 6, 7, 8, 9, 10, 10, 10, 10])
@@ -254,13 +247,8 @@
     def transition(
         self,
         state: EnvState,
-<<<<<<< HEAD
-        action: int | jax.Array,
-        key: PRNGKey,
-=======
         action: Union[int, jax.Array],
         key: PRNGKeyType,
->>>>>>> 428493e5
         params: BlackJackParams = BlackJackParams,
     ) -> EnvState:
         """The blackjack environment's state transition function."""
