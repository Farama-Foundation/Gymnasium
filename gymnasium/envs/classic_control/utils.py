"""
Utility functions used for classic control environments.
"""

from typing import Optional, SupportsFloat, Tuple


def verify_number_and_cast(x: SupportsFloat) -> float:
    """Verify parameter is a single number and cast to a float."""
    try:
        x = float(x)
    except (ValueError, TypeError) as e:
<<<<<<< HEAD
        raise ValueError(
            f"An option ({x}) could not be converted to a " f"float."
        ) from e
=======
        raise ValueError(f"An option ({x}) could not be converted to a float.") from e
>>>>>>> 93ee1009
    return x


def maybe_parse_reset_bounds(
    options: Optional[dict], default_low: float, default_high: float
) -> Tuple[float, float]:
    """
    This function can be called during a reset() to customize the sampling
    ranges for setting the initial state distributions.

    Args:
      options: Options passed in to reset().
      default_low: Default lower limit to use, if none specified in options.
      default_high: Default upper limit to use, if none specified in options.

    Returns:
      Tuple of the lower and upper limits.
    """
    if options is None:
        return default_low, default_high

    low = options.get("low") if "low" in options else default_low
    high = options.get("high") if "high" in options else default_high

    # We expect only numerical inputs.
    low = verify_number_and_cast(low)
    high = verify_number_and_cast(high)
    if low > high:
        raise ValueError(
            f"Lower bound ({low}) must be lower than higher bound ({high})."
        )

    return low, high<|MERGE_RESOLUTION|>--- conflicted
+++ resolved
@@ -10,13 +10,7 @@
     try:
         x = float(x)
     except (ValueError, TypeError) as e:
-<<<<<<< HEAD
-        raise ValueError(
-            f"An option ({x}) could not be converted to a " f"float."
-        ) from e
-=======
         raise ValueError(f"An option ({x}) could not be converted to a float.") from e
->>>>>>> 93ee1009
     return x
 
 
