--- conflicted
+++ resolved
@@ -11,21 +11,7 @@
 import warnings
 from collections import defaultdict
 from dataclasses import dataclass, field
-<<<<<<< HEAD
-from typing import (
-    Callable,
-    Dict,
-    List,
-    Optional,
-    Sequence,
-    SupportsFloat,
-    Tuple,
-    Union,
-    overload, Iterable,
-)
-=======
 from typing import Any, Callable, Iterable, Sequence, SupportsFloat, overload
->>>>>>> 3599bf1d
 
 import numpy as np
 
@@ -624,47 +610,6 @@
     apply_human_rendering = False
     apply_render_collection = False
 
-<<<<<<< HEAD
-    # If we have access to metadata we check that "render_mode" is valid and see if the HumanRendering wrapper needs to be applied
-    if mode is not None and hasattr(env_creator, "metadata"):
-        assert isinstance(
-            env_creator.metadata, dict
-        ), f"Expect the environment creator ({env_creator}) metadata to be dict, actual type: {type(env_creator.metadata)}"
-
-        if "render_modes" in env_creator.metadata:
-            render_modes = env_creator.metadata["render_modes"]
-            if not isinstance(render_modes, Iterable):
-                logger.warn(
-                    f"Expects the environment metadata render_modes to be a Iterable, actual type: {type(render_modes)}"
-                )
-
-            # Apply the `HumanRendering` wrapper, if the mode=="human" but "human" not in render_modes
-            if (
-                mode == "human"
-                and "human" not in render_modes
-                and ("rgb_array" in render_modes or "rgb_array_list" in render_modes)
-            ):
-                logger.warn(
-                    "You are trying to use 'human' rendering for an environment that doesn't natively support it. "
-                    "The HumanRendering wrapper is being applied to your environment."
-                )
-                apply_human_rendering = True
-                if "rgb_array" in render_modes:
-                    _kwargs["render_mode"] = "rgb_array"
-                else:
-                    _kwargs["render_mode"] = "rgb_array_list"
-            elif (
-                mode not in render_modes
-                and mode.endswith("_list")
-                and mode[: -len("_list")] in render_modes
-            ):
-                _kwargs["render_mode"] = mode[: -len("_list")]
-                apply_render_collection = True
-            elif mode not in render_modes:
-                logger.warn(
-                    f"The environment is being initialised with mode ({mode}) that is not in the possible render_modes ({render_modes})."
-                )
-=======
     # If mode is not valid, try applying HumanRendering/RenderCollection wrappers
     if mode is not None and render_modes is not None and mode not in render_modes:
         displayable_modes = {"rgb_array", "rgb_array_list"}.intersection(render_modes)
@@ -678,7 +623,6 @@
         elif mode.endswith("_list") and mode[: -len("_list")] in render_modes:
             _kwargs["render_mode"] = mode[: -len("_list")]
             apply_render_collection = True
->>>>>>> 3599bf1d
         else:
             logger.warn(
                 f"The environment is being initialised with render_mode={mode!r} "
