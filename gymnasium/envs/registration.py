"""Functions for registering environments within gymnasium using public functions ``make``, ``register`` and ``spec``."""
from __future__ import annotations

import contextlib
import copy
import difflib
import importlib
import importlib.util
import re
import sys
import warnings
from collections import defaultdict
from dataclasses import dataclass, field
from typing import Any, Callable, Iterable, Sequence, SupportsFloat, overload

import numpy as np

from gymnasium.wrappers import (
    AutoResetWrapper,
    HumanRendering,
    OrderEnforcing,
    RenderCollection,
    TimeLimit,
)
from gymnasium.wrappers.compatibility import EnvCompatibility
from gymnasium.wrappers.env_checker import PassiveEnvChecker


if sys.version_info < (3, 10):
    import importlib_metadata as metadata  # type: ignore
else:
    import importlib.metadata as metadata

if sys.version_info >= (3, 8):
    from typing import Literal
else:
    from typing_extensions import Literal

from gymnasium import Env, error, logger


ENV_ID_RE = re.compile(
    r"^(?:(?P<namespace>[\w:-]+)\/)?(?:(?P<name>[\w:.-]+?))(?:-v(?P<version>\d+))?$"
)


def load(name: str) -> callable:
    """Loads an environment with name and returns an environment creation function.

    Args:
        name: The environment name

    Returns:
        Calls the environment constructor
    """
    mod_name, attr_name = name.split(":")
    mod = importlib.import_module(mod_name)
    fn = getattr(mod, attr_name)
    return fn


def parse_env_id(id: str) -> tuple[str | None, str, int | None]:
    """Parse environment ID string format.

    This format is true today, but it's *not* an official spec.
    [namespace/](env-name)-v(version)    env-name is group 1, version is group 2

    2016-10-31: We're experimentally expanding the environment ID format
    to include an optional namespace.

    Args:
        id: The environment id to parse

    Returns:
        A tuple of environment namespace, environment name and version number

    Raises:
        Error: If the environment id does not a valid environment regex
    """
    match = ENV_ID_RE.fullmatch(id)
    if not match:
        raise error.Error(
            f"Malformed environment ID: {id}."
            f"(Currently all IDs must be of the form [namespace/](env-name)-v(version). (namespace is optional))"
        )
    namespace, name, version = match.group("namespace", "name", "version")
    if version is not None:
        version = int(version)

    return namespace, name, version


def get_env_id(ns: str | None, name: str, version: int | None) -> str:
    """Get the full env ID given a name and (optional) version and namespace. Inverse of :meth:`parse_env_id`.

    Args:
        ns: The environment namespace
        name: The environment name
        version: The environment version

    Returns:
        The environment id
    """
    full_name = name
    if version is not None:
        full_name += f"-v{version}"
    if ns is not None:
        full_name = ns + "/" + full_name
    return full_name


@dataclass
class EnvSpec:
    """A specification for creating environments with `gym.make`.

    * id: The string used to create the environment with `gym.make`
    * entry_point: The location of the environment to create from
    * reward_threshold: The reward threshold for completing the environment.
    * nondeterministic: If the observation of an environment cannot be repeated with the same initial state, random number generator state and actions.
    * max_episode_steps: The max number of steps that the environment can take before truncation
    * order_enforce: If to enforce the order of `reset` before `step` and `render` functions
    * autoreset: If to automatically reset the environment on episode end
    * disable_env_checker: If to disable the environment checker wrapper in `gym.make`, by default False (runs the environment checker)
    * kwargs: Additional keyword arguments passed to the environments through `gym.make`
    """

    id: str
    entry_point: Callable | str

    # Environment attributes
    reward_threshold: float | None = field(default=None)
    nondeterministic: bool = field(default=False)

    # Wrappers
    max_episode_steps: int | None = field(default=None)
    order_enforce: bool = field(default=True)
    autoreset: bool = field(default=False)
    disable_env_checker: bool = field(default=False)
    apply_api_compatibility: bool = field(default=False)

    # Environment arguments
    kwargs: dict = field(default_factory=dict)

    # post-init attributes
    namespace: str | None = field(init=False)
    name: str = field(init=False)
    version: int | None = field(init=False)

    def __post_init__(self):
        """Calls after the spec is created to extract the namespace, name and version from the id."""
        # Initialize namespace, name, version
        self.namespace, self.name, self.version = parse_env_id(self.id)

    def make(self, **kwargs: Any) -> Env:
        """Calls ``make`` using the environment spec and any keyword arguments."""
        # For compatibility purposes
        return make(self, **kwargs)


def _check_namespace_exists(ns: str | None):
    """Check if a namespace exists. If it doesn't, print a helpful error message."""
    if ns is None:
        return
    namespaces = {
        spec_.namespace for spec_ in registry.values() if spec_.namespace is not None
    }
    if ns in namespaces:
        return

    suggestion = (
        difflib.get_close_matches(ns, namespaces, n=1) if len(namespaces) > 0 else None
    )
    suggestion_msg = (
        f"Did you mean: `{suggestion[0]}`?"
        if suggestion
        else f"Have you installed the proper package for {ns}?"
    )

    raise error.NamespaceNotFound(f"Namespace {ns} not found. {suggestion_msg}")


def _check_name_exists(ns: str | None, name: str):
    """Check if an env exists in a namespace. If it doesn't, print a helpful error message."""
    _check_namespace_exists(ns)
    names = {spec_.name for spec_ in registry.values() if spec_.namespace == ns}

    if name in names:
        return

    suggestion = difflib.get_close_matches(name, names, n=1)
    namespace_msg = f" in namespace {ns}" if ns else ""
    suggestion_msg = f"Did you mean: `{suggestion[0]}`?" if suggestion else ""

    raise error.NameNotFound(
        f"Environment {name} doesn't exist{namespace_msg}. {suggestion_msg}"
    )


def _check_version_exists(ns: str | None, name: str, version: int | None):
    """Check if an env version exists in a namespace. If it doesn't, print a helpful error message.

    This is a complete test whether an environment identifier is valid, and will provide the best available hints.

    Args:
        ns: The environment namespace
        name: The environment space
        version: The environment version

    Raises:
        DeprecatedEnv: The environment doesn't exist but a default version does
        VersionNotFound: The ``version`` used doesn't exist
        DeprecatedEnv: Environment version is deprecated
    """
    if get_env_id(ns, name, version) in registry:
        return

    _check_name_exists(ns, name)
    if version is None:
        return

    message = f"Environment version `v{version}` for environment `{get_env_id(ns, name, None)}` doesn't exist."

    env_specs = [
        spec_
        for spec_ in registry.values()
        if spec_.namespace == ns and spec_.name == name
    ]
    env_specs = sorted(env_specs, key=lambda spec_: int(spec_.version or -1))

    default_spec = [spec_ for spec_ in env_specs if spec_.version is None]

    if default_spec:
        message += f" It provides the default version {default_spec[0].id}`."
        if len(env_specs) == 1:
            raise error.DeprecatedEnv(message)

    # Process possible versioned environments

    versioned_specs = [spec_ for spec_ in env_specs if spec_.version is not None]

    latest_spec = max(versioned_specs, key=lambda spec: spec.version, default=None)  # type: ignore
    if latest_spec is not None and version > latest_spec.version:
        version_list_msg = ", ".join(f"`v{spec_.version}`" for spec_ in env_specs)
        message += f" It provides versioned environments: [ {version_list_msg} ]."

        raise error.VersionNotFound(message)

    if latest_spec is not None and version < latest_spec.version:
        raise error.DeprecatedEnv(
            f"Environment version v{version} for `{get_env_id(ns, name, None)}` is deprecated. "
            f"Please use `{latest_spec.id}` instead."
        )


def find_highest_version(ns: str | None, name: str) -> int | None:
    """Finds the highest registered version of the environment in the registry."""
    version: list[int] = [
        spec_.version
        for spec_ in registry.values()
        if spec_.namespace == ns and spec_.name == name and spec_.version is not None
    ]
    return max(version, default=None)


def load_env_plugins(entry_point: str = "gymnasium.envs") -> None:
    """Load modules (plugins) using the gymnasium entry points == to `entry_points`.

    Args:
        entry_point: The string for the entry point.
    """
    # Load third-party environments
    for plugin in metadata.entry_points(group=entry_point):
        # Python 3.8 doesn't support plugin.module, plugin.attr
        # So we'll have to try and parse this ourselves
        module, attr = None, None
        try:
            module, attr = plugin.module, plugin.attr  # type: ignore  ## error: Cannot access member "attr" for type "EntryPoint"
        except AttributeError:
            if ":" in plugin.value:
                module, attr = plugin.value.split(":", maxsplit=1)
            else:
                module, attr = plugin.value, None
        except Exception as e:
            warnings.warn(
                f"While trying to load plugin `{plugin}` from {entry_point}, an exception occurred: {e}"
            )
            module, attr = None, None
        finally:
            if attr is None:
                raise error.Error(
                    f"Gymnasium environment plugin `{module}` must specify a function to execute, not a root module"
                )

        context = namespace(plugin.name)
        if plugin.name.startswith("__") and plugin.name.endswith("__"):
            # `__internal__` is an artifact of the plugin system when
            # the root namespace had an allow-list. The allow-list is now
            # removed and plugins can register environments in the root
            # namespace with the `__root__` magic key.
            if plugin.name == "__root__" or plugin.name == "__internal__":
                context = contextlib.nullcontext()
            else:
                logger.warn(
                    f"The environment namespace magic key `{plugin.name}` is unsupported. "
                    "To register an environment at the root namespace you should specify the `__root__` namespace."
                )

        with context:
            fn = plugin.load()
            try:
                fn()
            except Exception as e:
                logger.warn(str(e))


# fmt: off
@overload
def make(id: str, **kwargs) -> Env: ...


@overload
def make(id: EnvSpec, **kwargs) -> Env: ...


# Classic control
# ----------------------------------------
@overload
<<<<<<< HEAD
def make(id: Literal["CartPole-v0", "CartPole-v1"], **kwargs) -> Env[np.ndarray, Union[np.ndarray, int]]: ...


@overload
def make(id: Literal["MountainCar-v0"], **kwargs) -> Env[np.ndarray, Union[np.ndarray, int]]: ...


@overload
def make(id: Literal["MountainCarContinuous-v0"], **kwargs) -> Env[
    np.ndarray, Union[np.ndarray, Sequence[SupportsFloat]]]: ...


@overload
def make(id: Literal["Pendulum-v1"], **kwargs) -> Env[np.ndarray, Union[np.ndarray, Sequence[SupportsFloat]]]: ...


=======
def make(id: Literal["CartPole-v0", "CartPole-v1"], **kwargs) -> Env[np.ndarray, np.ndarray | int]: ...
@overload
def make(id: Literal["MountainCar-v0"], **kwargs) -> Env[np.ndarray, np.ndarray | int]: ...
@overload
def make(id: Literal["MountainCarContinuous-v0"], **kwargs) -> Env[np.ndarray, np.ndarray | Sequence[SupportsFloat]]: ...
@overload
def make(id: Literal["Pendulum-v1"], **kwargs) -> Env[np.ndarray, np.ndarray | Sequence[SupportsFloat]]: ...
>>>>>>> d71a1358
@overload
def make(id: Literal["Acrobot-v1"], **kwargs) -> Env[np.ndarray, np.ndarray | int]: ...


# Box2d
# ----------------------------------------
@overload
<<<<<<< HEAD
def make(id: Literal["LunarLander-v2", "LunarLanderContinuous-v2"], **kwargs) -> Env[
    np.ndarray, Union[np.ndarray, int]]: ...


@overload
def make(id: Literal["BipedalWalker-v3", "BipedalWalkerHardcore-v3"], **kwargs) -> Env[
    np.ndarray, Union[np.ndarray, Sequence[SupportsFloat]]]: ...


=======
def make(id: Literal["LunarLander-v2", "LunarLanderContinuous-v2"], **kwargs) -> Env[np.ndarray, np.ndarray | int]: ...
@overload
def make(id: Literal["BipedalWalker-v3", "BipedalWalkerHardcore-v3"], **kwargs) -> Env[np.ndarray, np.ndarray | Sequence[SupportsFloat]]: ...
>>>>>>> d71a1358
@overload
def make(id: Literal["CarRacing-v2"], **kwargs) -> Env[np.ndarray, np.ndarray | Sequence[SupportsFloat]]: ...


# Toy Text
# ----------------------------------------
@overload
<<<<<<< HEAD
def make(id: Literal["Blackjack-v1"], **kwargs) -> Env[np.ndarray, Union[np.ndarray, int]]: ...


@overload
def make(id: Literal["FrozenLake-v1", "FrozenLake8x8-v1"], **kwargs) -> Env[np.ndarray, Union[np.ndarray, int]]: ...


@overload
def make(id: Literal["CliffWalking-v0"], **kwargs) -> Env[np.ndarray, Union[np.ndarray, int]]: ...


=======
def make(id: Literal["Blackjack-v1"], **kwargs) -> Env[np.ndarray, np.ndarray | int]: ...
@overload
def make(id: Literal["FrozenLake-v1", "FrozenLake8x8-v1"], **kwargs) -> Env[np.ndarray, np.ndarray | int]: ...
@overload
def make(id: Literal["CliffWalking-v0"], **kwargs) -> Env[np.ndarray, np.ndarray | int]: ...
>>>>>>> d71a1358
@overload
def make(id: Literal["Taxi-v3"], **kwargs) -> Env[np.ndarray, np.ndarray | int]: ...


# Mujoco
# ----------------------------------------
@overload
def make(id: Literal[
    "Reacher-v2", "Reacher-v4",
    "Pusher-v2", "Pusher-v4",
    "InvertedPendulum-v2", "InvertedPendulum-v4",
    "InvertedDoublePendulum-v2", "InvertedDoublePendulum-v4",
    "HalfCheetah-v2", "HalfCheetah-v3", "HalfCheetah-v4",
    "Hopper-v2", "Hopper-v3", "Hopper-v4",
    "Swimmer-v2", "Swimmer-v3", "Swimmer-v4",
    "Walker2d-v2", "Walker2d-v3", "Walker2d-v4",
    "Ant-v2", "Ant-v3", "Ant-v4",
    "HumanoidStandup-v2", "HumanoidStandup-v4",
    "Humanoid-v2", "Humanoid-v3", "Humanoid-v4",
], **kwargs) -> Env[np.ndarray, np.ndarray]: ...


# fmt: on


# Global registry of environments. Meant to be accessed through `register` and `make`
registry: dict[str, EnvSpec] = {}
current_namespace: str | None = None


def _check_spec_register(spec: EnvSpec):
    """Checks whether the spec is valid to be registered. Helper function for `register`."""
    global registry
    latest_versioned_spec = max(
        (
            spec_
            for spec_ in registry.values()
            if spec_.namespace == spec.namespace
            and spec_.name == spec.name
            and spec_.version is not None
        ),
        key=lambda spec_: int(spec_.version),  # type: ignore
        default=None,
    )

    unversioned_spec = next(
        (
            spec_
            for spec_ in registry.values()
            if spec_.namespace == spec.namespace
            and spec_.name == spec.name
            and spec_.version is None
        ),
        None,
    )

    if unversioned_spec is not None and spec.version is not None:
        raise error.RegistrationError(
            "Can't register the versioned environment "
            f"`{spec.id}` when the unversioned environment "
            f"`{unversioned_spec.id}` of the same name already exists."
        )
    elif latest_versioned_spec is not None and spec.version is None:
        raise error.RegistrationError(
            "Can't register the unversioned environment "
            f"`{spec.id}` when the versioned environment "
            f"`{latest_versioned_spec.id}` of the same name "
            f"already exists. Note: the default behavior is "
            f"that `gym.make` with the unversioned environment "
            f"will return the latest versioned environment"
        )


def _check_metadata(metadata_: dict):
    if not isinstance(metadata_, dict):
        raise error.InvalidMetadata(
            f"Expect the environment metadata to be dict, actual type: {type(metadata)}"
        )

    render_modes = metadata_.get("render_modes")
    if render_modes is None:
        logger.warn(
            f"The environment creator metadata doesn't include `render_modes`, contains: {list(metadata_.keys())}"
        )
    elif not isinstance(render_modes, Iterable):
        logger.warn(
            f"Expects the environment metadata render_modes to be a Iterable, actual type: {type(render_modes)}"
        )


# Public API


@contextlib.contextmanager
def namespace(ns: str):
    """Context manager for modifying the current namespace."""
    global current_namespace
    old_namespace = current_namespace
    current_namespace = ns
    yield
    current_namespace = old_namespace


def register(
    id: str,
    entry_point: Callable | str,
    reward_threshold: float | None = None,
    nondeterministic: bool = False,
    max_episode_steps: int | None = None,
    order_enforce: bool = True,
    autoreset: bool = False,
    disable_env_checker: bool = False,
    apply_api_compatibility: bool = False,
    **kwargs,
):
    """Register an environment with gymnasium.

    The `id` parameter corresponds to the name of the environment, with the syntax as follows:
    `(namespace)/(env_name)-v(version)` where `namespace` is optional.

    It takes arbitrary keyword arguments, which are passed to the `EnvSpec` constructor.

    Args:
        id: The environment id
        entry_point: The entry point for creating the environment
        reward_threshold: The reward threshold considered to have learnt an environment
        nondeterministic: If the environment is nondeterministic (even with knowledge of the initial seed and all actions)
        max_episode_steps: The maximum number of episodes steps before truncation. Used by the Time Limit wrapper.
        order_enforce: If to enable the order enforcer wrapper to ensure users run functions in the correct order
        autoreset: If to add the autoreset wrapper such that reset does not need to be called.
        disable_env_checker: If to disable the environment checker for the environment. Recommended to False.
        apply_api_compatibility: If to apply the `StepAPICompatibility` wrapper.
        **kwargs: arbitrary keyword arguments which are passed to the environment constructor
    """
    global registry, current_namespace
    ns, name, version = parse_env_id(id)

    if current_namespace is not None:
        if (
            kwargs.get("namespace") is not None
            and kwargs.get("namespace") != current_namespace
        ):
            logger.warn(
                f"Custom namespace `{kwargs.get('namespace')}` is being overridden by namespace `{current_namespace}`. "
                f"If you are developing a plugin you shouldn't specify a namespace in `register` calls. "
                "The namespace is specified through the entry point package metadata."
            )
        ns_id = current_namespace
    else:
        ns_id = ns

    full_id = get_env_id(ns_id, name, version)

    new_spec = EnvSpec(
        id=full_id,
        entry_point=entry_point,
        reward_threshold=reward_threshold,
        nondeterministic=nondeterministic,
        max_episode_steps=max_episode_steps,
        order_enforce=order_enforce,
        autoreset=autoreset,
        disable_env_checker=disable_env_checker,
        apply_api_compatibility=apply_api_compatibility,
        **kwargs,
    )
    _check_spec_register(new_spec)
    if new_spec.id in registry:
        logger.warn(f"Overriding environment {new_spec.id} already in registry.")
    registry[new_spec.id] = new_spec


def make(
    id: str | EnvSpec,
    max_episode_steps: int | None = None,
    autoreset: bool = False,
    apply_api_compatibility: bool | None = None,
    disable_env_checker: bool | None = None,
    **kwargs,
) -> Env:
    """Create an environment according to the given ID.

    To find all available environments use `gymnasium.envs.registry.keys()` for all valid ids.

    Args:
        id: Name of the environment. Optionally, a module to import can be included, eg. 'module:Env-v0'
        max_episode_steps: Maximum length of an episode (TimeLimit wrapper).
        autoreset: Whether to automatically reset the environment after each episode (AutoResetWrapper).
        apply_api_compatibility: Whether to wrap the environment with the `StepAPICompatibility` wrapper that
            converts the environment step from a done bool to return termination and truncation bools.
            By default, the argument is None to which the environment specification `apply_api_compatibility` is used
            which defaults to False. Otherwise, the value of `apply_api_compatibility` is used.
            If `True`, the wrapper is applied otherwise, the wrapper is not applied.
        disable_env_checker: If to run the env checker, None will default to the environment specification `disable_env_checker`
            (which is by default False, running the environment checker),
            otherwise will run according to this parameter (`True` = not run, `False` = run)
        kwargs: Additional arguments to pass to the environment constructor.

    Returns:
        An instance of the environment.

    Raises:
        Error: If the ``id`` doesn't exist then an error is raised
    """
    if isinstance(id, tuple):
        spec_stack = id
        id = id[-1]  # if a spec_stack is passed, use the EnvSpec in the stack
        spec_ = id
    elif isinstance(id, EnvSpec):
        spec_stack = None
        spec_ = id
    else:
        spec_stack = None
        module, id = (None, id) if ":" not in id else id.split(":")
        if module is not None:
            try:
                importlib.import_module(module)
            except ModuleNotFoundError as e:
                raise ModuleNotFoundError(
                    f"{e}. Environment registration via importing a module failed. "
                    f"Check whether '{module}' contains env registration and can be imported."
                ) from e
        spec_ = registry.get(id)

        ns, name, version = parse_env_id(id)
        latest_version = find_highest_version(ns, name)
        if (
            version is not None
            and latest_version is not None
            and latest_version > version
        ):
            logger.warn(
                f"The environment {id} is out of date. You should consider "
                f"upgrading to version `v{latest_version}`."
            )
        if version is None and latest_version is not None:
            version = latest_version
            new_env_id = get_env_id(ns, name, version)
            spec_ = registry.get(new_env_id)
            logger.warn(
                f"Using the latest versioned environment `{new_env_id}` "
                f"instead of the unversioned environment `{id}`."
            )

        if spec_ is None:
            _check_version_exists(ns, name, version)
            raise error.Error(f"No registered env with id: {id}")

    _kwargs = spec_.kwargs.copy()
    _kwargs.update(kwargs)

    if spec_.entry_point is None:
        raise error.Error(f"{spec_.id} registered but entry_point is not specified")
    elif callable(spec_.entry_point):
        env_creator = spec_.entry_point
    else:
        # Assume it's a string
        env_creator = load(spec_.entry_point)

    render_modes = None
    if hasattr(env_creator, "metadata"):
        _check_metadata(env_creator.metadata)
        render_modes = env_creator.metadata.get("render_modes")
    mode = _kwargs.get("render_mode")
    apply_human_rendering = False
    apply_render_collection = False

    # If mode is not valid, try applying HumanRendering/RenderCollection wrappers
    if mode is not None and render_modes is not None and mode not in render_modes:
        displayable_modes = {"rgb_array", "rgb_array_list"}.intersection(render_modes)
        if mode == "human" and len(displayable_modes) > 0:
            logger.warn(
                "You are trying to use 'human' rendering for an environment that doesn't natively support it. "
                "The HumanRendering wrapper is being applied to your environment."
            )
            _kwargs["render_mode"] = displayable_modes.pop()
            apply_human_rendering = True
        elif mode.endswith("_list") and mode[: -len("_list")] in render_modes:
            _kwargs["render_mode"] = mode[: -len("_list")]
            apply_render_collection = True
        else:
            logger.warn(
                f"The environment is being initialised with render_mode={mode!r} "
                f"that is not in the possible render_modes ({render_modes})."
            )

    if apply_api_compatibility is True or (
        apply_api_compatibility is None and spec_.apply_api_compatibility is True
    ):
        # If we use the compatibility layer, we treat the render mode explicitly and don't pass it to the env creator
        render_mode = _kwargs.pop("render_mode", None)
    else:
        render_mode = None

    try:
        env = env_creator(**_kwargs)
    except TypeError as e:
        if (
            str(e).find("got an unexpected keyword argument 'render_mode'") >= 0
            and apply_human_rendering
        ):
            raise error.Error(
                f"You passed render_mode='human' although {id} doesn't implement human-rendering natively. "
                "Gym tried to apply the HumanRendering wrapper but it looks like your environment is using the old "
                "rendering API, which is not supported by the HumanRendering wrapper."
            ) from e
        else:
            raise e

    # Copies the environment creation specification and kwargs to add to the environment specification details
    spec_ = copy.deepcopy(spec_)
    spec_.kwargs = _kwargs
    env.unwrapped.spec = spec_

    if isinstance(spec_stack, tuple):
        env = _apply_wrappers_from_stack(env, spec_stack)
    else:
        env = _apply_default_wrappers(
            env,
            spec_,
            render_mode,
            apply_api_compatibility,
            disable_env_checker,
            max_episode_steps,
            autoreset,
            apply_human_rendering,
            apply_render_collection,
        )

    return env


def _apply_default_wrappers(
    env,
    spec_,
    render_mode,
    apply_api_compatibility,
    disable_env_checker,
    max_episode_steps,
    autoreset,
    apply_human_rendering,
    apply_render_collection,
):
    """Applies the default wrappers to the environment.

    Args:
        spec_:
        render_mode:
        apply_api_compatibility:
        disable_env_checker:
        max_episode_steps:
        autoreset:
        apply_human_rendering:
        apply_render_collection:
        env (gym.Env): The environment to wrap.

    Returns:
        gym.Env: The wrapped environment.
    """
    # Add step API wrapper
    if apply_api_compatibility is True or (
        apply_api_compatibility is None and spec_.apply_api_compatibility is True
    ):
        env = EnvCompatibility(env, render_mode)

    # Run the environment checker as the lowest level wrapper
    if disable_env_checker is False or (
        disable_env_checker is None and spec_.disable_env_checker is False
    ):
        env = PassiveEnvChecker(env)

    # Add the order enforcing wrapper
    if spec_.order_enforce:
        env = OrderEnforcing(env)

    # Add the time limit wrapper
    if max_episode_steps is not None:
        env = TimeLimit(env, max_episode_steps)
    elif spec_.max_episode_steps is not None:
        env = TimeLimit(env, spec_.max_episode_steps)

    # Add the autoreset wrapper
    if autoreset:
        env = AutoResetWrapper(env)

    # Add human rendering wrapper
    if apply_human_rendering:
        env = HumanRendering(env)
    elif apply_render_collection:
        env = RenderCollection(env)

    return env


def _apply_wrappers_from_stack(env, spec_stack):
    """Applies the wrappers from the spec stack to the environment.

    Args:
        env (gym.Env): The environment to wrap.
        spec_stack (SpecStack): The spec stack.

    Returns:
        gym.Env: The wrapped environment.
    """
    for i in range(len(spec_stack) - 1):
        ws = spec_stack[-2 - i]
        if ws.entry_point is None:
            raise error.Error(f"{ws.id} registered but entry_point is not specified")
        elif callable(ws.entry_point):
            env_creator = ws.entry_point
        else:
            # Assume it's a string
            env_creator = load(ws.entry_point)

        env = env_creator(env, **ws.kwargs)

    return env


def spec(env_id: str) -> EnvSpec:
    """Retrieve the spec for the given environment from the global registry."""
    spec_ = registry.get(env_id)
    if spec_ is None:
        ns, name, version = parse_env_id(env_id)
        _check_version_exists(ns, name, version)
        raise error.Error(f"No registered env with id: {env_id}")
    else:
        assert isinstance(spec_, EnvSpec)
        return spec_


def pprint_registry(
    _registry: dict = registry,
    num_cols: int = 3,
    exclude_namespaces: list[str] | None = None,
    disable_print: bool = False,
) -> str | None:
    """Pretty print the environments in the registry.

    Args:
        _registry: Environment registry to be printed.
        num_cols: Number of columns to arrange environments in, for display.
        exclude_namespaces: Exclude any namespaces from being printed.
        disable_print: Whether to return a string of all the namespaces and environment IDs
            instead of printing it to console.
    """
    # Defaultdict to store environment names according to namespace.
    namespace_envs = defaultdict(lambda: [])
    max_justify = float("-inf")
    for env in _registry.values():
        namespace, _, _ = parse_env_id(env.id)
        if namespace is None:
            # Since namespace is currently none, use regex to obtain namespace from entrypoints.
            env_entry_point = re.sub(r":\w+", "", env.entry_point)
            e_ep_split = env_entry_point.split(".")
            if len(e_ep_split) >= 3:
                # If namespace is of the format - gymnasium.envs.mujoco.ant_v4:AntEnv
                # or gymnasium.envs.mujoco:HumanoidEnv
                idx = 2
                namespace = e_ep_split[idx]
            elif len(e_ep_split) > 1:
                # If namespace is of the format - shimmy.atari_env
                idx = 1
                namespace = e_ep_split[idx]
            else:
                # If namespace cannot be found, default to env id.
                namespace = env.id
        namespace_envs[namespace].append(env.id)
        max_justify = max(max_justify, len(env.id))

    # Iterate through each namespace and print environment alphabetically.
    return_str = ""
    for namespace, envs in namespace_envs.items():
        # Ignore namespaces to exclude.
        if exclude_namespaces is not None and namespace in exclude_namespaces:
            continue
        return_str += f"{'=' * 5} {namespace} {'=' * 5}\n"  # Print namespace.
        # Reference: https://stackoverflow.com/a/33464001
        for count, item in enumerate(sorted(envs), 1):
            return_str += (
                item.ljust(max_justify) + " "
            )  # Print column with justification.
            # Once all rows printed, switch to new column.
            if count % num_cols == 0 or count == len(envs):
                return_str = return_str.rstrip(" ") + "\n"
        return_str += "\n"

    if disable_print:
        return return_str
    else:
        print(return_str, end="")<|MERGE_RESOLUTION|>--- conflicted
+++ resolved
@@ -325,24 +325,6 @@
 # Classic control
 # ----------------------------------------
 @overload
-<<<<<<< HEAD
-def make(id: Literal["CartPole-v0", "CartPole-v1"], **kwargs) -> Env[np.ndarray, Union[np.ndarray, int]]: ...
-
-
-@overload
-def make(id: Literal["MountainCar-v0"], **kwargs) -> Env[np.ndarray, Union[np.ndarray, int]]: ...
-
-
-@overload
-def make(id: Literal["MountainCarContinuous-v0"], **kwargs) -> Env[
-    np.ndarray, Union[np.ndarray, Sequence[SupportsFloat]]]: ...
-
-
-@overload
-def make(id: Literal["Pendulum-v1"], **kwargs) -> Env[np.ndarray, Union[np.ndarray, Sequence[SupportsFloat]]]: ...
-
-
-=======
 def make(id: Literal["CartPole-v0", "CartPole-v1"], **kwargs) -> Env[np.ndarray, np.ndarray | int]: ...
 @overload
 def make(id: Literal["MountainCar-v0"], **kwargs) -> Env[np.ndarray, np.ndarray | int]: ...
@@ -350,7 +332,6 @@
 def make(id: Literal["MountainCarContinuous-v0"], **kwargs) -> Env[np.ndarray, np.ndarray | Sequence[SupportsFloat]]: ...
 @overload
 def make(id: Literal["Pendulum-v1"], **kwargs) -> Env[np.ndarray, np.ndarray | Sequence[SupportsFloat]]: ...
->>>>>>> d71a1358
 @overload
 def make(id: Literal["Acrobot-v1"], **kwargs) -> Env[np.ndarray, np.ndarray | int]: ...
 
@@ -358,21 +339,9 @@
 # Box2d
 # ----------------------------------------
 @overload
-<<<<<<< HEAD
-def make(id: Literal["LunarLander-v2", "LunarLanderContinuous-v2"], **kwargs) -> Env[
-    np.ndarray, Union[np.ndarray, int]]: ...
-
-
-@overload
-def make(id: Literal["BipedalWalker-v3", "BipedalWalkerHardcore-v3"], **kwargs) -> Env[
-    np.ndarray, Union[np.ndarray, Sequence[SupportsFloat]]]: ...
-
-
-=======
 def make(id: Literal["LunarLander-v2", "LunarLanderContinuous-v2"], **kwargs) -> Env[np.ndarray, np.ndarray | int]: ...
 @overload
 def make(id: Literal["BipedalWalker-v3", "BipedalWalkerHardcore-v3"], **kwargs) -> Env[np.ndarray, np.ndarray | Sequence[SupportsFloat]]: ...
->>>>>>> d71a1358
 @overload
 def make(id: Literal["CarRacing-v2"], **kwargs) -> Env[np.ndarray, np.ndarray | Sequence[SupportsFloat]]: ...
 
@@ -380,25 +349,11 @@
 # Toy Text
 # ----------------------------------------
 @overload
-<<<<<<< HEAD
-def make(id: Literal["Blackjack-v1"], **kwargs) -> Env[np.ndarray, Union[np.ndarray, int]]: ...
-
-
-@overload
-def make(id: Literal["FrozenLake-v1", "FrozenLake8x8-v1"], **kwargs) -> Env[np.ndarray, Union[np.ndarray, int]]: ...
-
-
-@overload
-def make(id: Literal["CliffWalking-v0"], **kwargs) -> Env[np.ndarray, Union[np.ndarray, int]]: ...
-
-
-=======
 def make(id: Literal["Blackjack-v1"], **kwargs) -> Env[np.ndarray, np.ndarray | int]: ...
 @overload
 def make(id: Literal["FrozenLake-v1", "FrozenLake8x8-v1"], **kwargs) -> Env[np.ndarray, np.ndarray | int]: ...
 @overload
 def make(id: Literal["CliffWalking-v0"], **kwargs) -> Env[np.ndarray, np.ndarray | int]: ...
->>>>>>> d71a1358
 @overload
 def make(id: Literal["Taxi-v3"], **kwargs) -> Env[np.ndarray, np.ndarray | int]: ...
 
