"""Functions for registering environments within gymnasium using public functions ``make``, ``register`` and ``spec``."""
from __future__ import annotations

import contextlib
import copy
import difflib
import importlib
import importlib.util
import re
import sys
import traceback
from collections import defaultdict
from dataclasses import dataclass, field
from typing import Any, Iterable

from gymnasium import Env, error, logger
from gymnasium.wrappers import (
    AutoResetWrapper,
    HumanRendering,
    OrderEnforcing,
    RenderCollection,
    TimeLimit,
)
from gymnasium.wrappers.compatibility import EnvCompatibility
from gymnasium.wrappers.env_checker import PassiveEnvChecker


if sys.version_info < (3, 10):
    import importlib_metadata as metadata  # type: ignore
else:
    import importlib.metadata as metadata

if sys.version_info < (3, 8):
    from typing_extensions import Protocol
else:
<<<<<<< HEAD
    from typing_extensions import Literal

import gymnasium as gym
from gymnasium import Env, Wrapper, error, logger
=======
    from typing import Protocol
>>>>>>> 76559ed5


ENV_ID_RE = re.compile(
    r"^(?:(?P<namespace>[\w:-]+)\/)?(?:(?P<name>[\w:.-]+?))(?:-v(?P<version>\d+))?$"
)


__all__ = [
    "EnvSpec",
    "registry",
    "current_namespace",
    "register",
    "make",
    "spec",
    "pprint_registry",
]


class EnvCreator(Protocol):
    """Function type expected for an environment."""

    def __call__(self, **kwargs: Any) -> Env:
        ...


@dataclass
class EnvSpec:
    """A specification for creating environments with :meth:`gymnasium.make`.

    * **id**: The string used to create the environment with :meth:`gymnasium.make`
    * **entry_point**: A string for the environment location, ``(import path):(environment name)`` or a function that creates the environment.
    * **reward_threshold**: The reward threshold for completing the environment.
    * **nondeterministic**: If the observation of an environment cannot be repeated with the same initial state, random number generator state and actions.
    * **max_episode_steps**: The max number of steps that the environment can take before truncation
    * **order_enforce**: If to enforce the order of :meth:`gymnasium.Env.reset` before :meth:`gymnasium.Env.step` and :meth:`gymnasium.Env.render` functions
    * **autoreset**: If to automatically reset the environment on episode end
    * **disable_env_checker**: If to disable the environment checker wrapper in :meth:`gymnasium.make`, by default False (runs the environment checker)
    * **kwargs**: Additional keyword arguments passed to the environment during initialisation
    """

    id: str
    entry_point: EnvCreator | str

    # Environment attributes
    reward_threshold: float | None = field(default=None)
    nondeterministic: bool = field(default=False)

    # Wrappers
    max_episode_steps: int | None = field(default=None)
    order_enforce: bool = field(default=True)
    autoreset: bool = field(default=False)
    disable_env_checker: bool = field(default=False)
    apply_api_compatibility: bool = field(default=False)

    # post-init attributes
    namespace: str | None = field(init=False)
    name: str = field(init=False)
    version: int | None = field(init=False)

    # Environment arguments
    kwargs: dict = field(default_factory=dict)

    def __post_init__(self):
        """Calls after the spec is created to extract the namespace, name and version from the id."""
        # Initialize namespace, name, version
        self.namespace, self.name, self.version = parse_env_id(self.id)

    def make(self, **kwargs: Any) -> Env:
        """Calls ``make`` using the environment spec and any keyword arguments."""
        # For compatibility purposes
        return make(self, **kwargs)


# Global registry of environments. Meant to be accessed through `register` and `make`
registry: dict[str, EnvSpec] = {}
current_namespace: str | None = None


def parse_env_id(env_id: str) -> tuple[str | None, str, int | None]:
    """Parse environment ID string format - ``[namespace/](env-name)[-v(version)]`` where the namespace and version are optional.

    Args:
        env_id: The environment id to parse

    Returns:
        A tuple of environment namespace, environment name and version number

    Raises:
        Error: If the environment id is not valid environment regex
    """
    match = ENV_ID_RE.fullmatch(env_id)
    if not match:
        raise error.Error(
            f"Malformed environment ID: {env_id}. (Currently all IDs must be of the form [namespace/](env-name)-v(version). (namespace is optional))"
        )
    ns, name, version = match.group("namespace", "name", "version")
    if version is not None:
        version = int(version)

    return ns, name, version


def get_env_id(ns: str | None, name: str, version: int | None) -> str:
    """Get the full env ID given a name and (optional) version and namespace. Inverse of :meth:`parse_env_id`.

    Args:
        ns: The environment namespace
        name: The environment name
        version: The environment version

    Returns:
        The environment id
    """
    full_name = name
    if ns is not None:
<<<<<<< HEAD
        full_name = ns + "/" + full_name
    return full_name


@dataclass
class EnvSpec:
    """A specification for creating environments with `gym.make`.

    * id: The string used to create the environment with `gym.make`
    * entry_point: The location of the environment to create from
    * vector_entry_point: The location of the vectorized environment to create from
    * reward_threshold: The reward threshold for completing the environment.
    * nondeterministic: If the observation of an environment cannot be repeated with the same initial state, random number generator state and actions.
    * max_episode_steps: The max number of steps that the environment can take before truncation
    * order_enforce: If to enforce the order of `reset` before `step` and `render` functions
    * autoreset: If to automatically reset the environment on episode end
    * disable_env_checker: If to disable the environment checker wrapper in `gym.make`, by default False (runs the environment checker)
    * kwargs: Additional keyword arguments passed to the environments through `gym.make`
    """

    id: str
    entry_point: Callable | str | None = None

    # Environment attributes
    reward_threshold: float | None = field(default=None)
    nondeterministic: bool = field(default=False)
=======
        full_name = f"{ns}/{name}"
    if version is not None:
        full_name = f"{full_name}-v{version}"
>>>>>>> 76559ed5

    return full_name


def find_highest_version(ns: str | None, name: str) -> int | None:
    """Finds the highest registered version of the environment given the namespace and name in the registry.

<<<<<<< HEAD
    vector_entry_point: Callable | str | None = None

    def __post_init__(self):
        """Calls after the spec is created to extract the namespace, name and version from the id."""
        # Initialize namespace, name, version
        self.namespace, self.name, self.version = parse_env_id(self.id)
=======
    Args:
        ns: The environment namespace
        name: The environment name (id)
>>>>>>> 76559ed5

    Returns:
        The highest version of an environment with matching namespace and name, otherwise ``None`` is returned.
    """
    version: list[int] = [
        env_spec.version
        for env_spec in registry.values()
        if env_spec.namespace == ns
        and env_spec.name == name
        and env_spec.version is not None
    ]
    return max(version, default=None)


def _check_namespace_exists(ns: str | None):
    """Check if a namespace exists. If it doesn't, print a helpful error message."""
    # If the namespace is none, then the namespace does exist
    if ns is None:
        return

    # Check if the namespace exists in one of the registry's specs
    namespaces: set[str] = {
        env_spec.namespace
        for env_spec in registry.values()
        if env_spec.namespace is not None
    }
    if ns in namespaces:
        return

    # Otherwise, the namespace doesn't exist and raise a helpful message
    suggestion = (
        difflib.get_close_matches(ns, namespaces, n=1) if len(namespaces) > 0 else None
    )
    if suggestion:
        suggestion_msg = f"Did you mean: `{suggestion[0]}`?"
    else:
        suggestion_msg = f"Have you installed the proper package for {ns}?"

    raise error.NamespaceNotFound(f"Namespace {ns} not found. {suggestion_msg}")


def _check_name_exists(ns: str | None, name: str):
    """Check if an env exists in a namespace. If it doesn't, print a helpful error message."""
    # First check if the namespace exists
    _check_namespace_exists(ns)

    # Then check if the name exists
    names: set[str] = {
        env_spec.name for env_spec in registry.values() if env_spec.namespace == ns
    }
    if name in names:
        return

    # Otherwise, raise a helpful error to the user
    suggestion = difflib.get_close_matches(name, names, n=1)
    namespace_msg = f" in namespace {ns}" if ns else ""
    suggestion_msg = f" Did you mean: `{suggestion[0]}`?" if suggestion else ""

    raise error.NameNotFound(
        f"Environment `{name}` doesn't exist{namespace_msg}.{suggestion_msg}"
    )


def _check_version_exists(ns: str | None, name: str, version: int | None):
    """Check if an env version exists in a namespace. If it doesn't, print a helpful error message.

    This is a complete test whether an environment identifier is valid, and will provide the best available hints.

    Args:
        ns: The environment namespace
        name: The environment space
        version: The environment version

    Raises:
        DeprecatedEnv: The environment doesn't exist but a default version does
        VersionNotFound: The ``version`` used doesn't exist
        DeprecatedEnv: Environment version is deprecated
    """
    if get_env_id(ns, name, version) in registry:
        return

    _check_name_exists(ns, name)
    if version is None:
        return

    message = f"Environment version `v{version}` for environment `{get_env_id(ns, name, None)}` doesn't exist."

    env_specs = [
        env_spec
        for env_spec in registry.values()
        if env_spec.namespace == ns and env_spec.name == name
    ]
    env_specs = sorted(env_specs, key=lambda env_spec: int(env_spec.version or -1))

    default_spec = [env_spec for env_spec in env_specs if env_spec.version is None]

    if default_spec:
        message += f" It provides the default version `{default_spec[0].id}`."
        if len(env_specs) == 1:
            raise error.DeprecatedEnv(message)

    # Process possible versioned environments

    versioned_specs = [
        env_spec for env_spec in env_specs if env_spec.version is not None
    ]

    latest_spec = max(versioned_specs, key=lambda env_spec: env_spec.version, default=None)  # type: ignore
    if latest_spec is not None and version > latest_spec.version:
        version_list_msg = ", ".join(f"`v{env_spec.version}`" for env_spec in env_specs)
        message += f" It provides versioned environments: [ {version_list_msg} ]."

        raise error.VersionNotFound(message)

    if latest_spec is not None and version < latest_spec.version:
        raise error.DeprecatedEnv(
            f"Environment version v{version} for `{get_env_id(ns, name, None)}` is deprecated. "
            f"Please use `{latest_spec.id}` instead."
        )


def _check_spec_register(testing_spec: EnvSpec):
    """Checks whether the spec is valid to be registered. Helper function for `register`."""
    latest_versioned_spec = max(
        (
            env_spec
            for env_spec in registry.values()
            if env_spec.namespace == testing_spec.namespace
            and env_spec.name == testing_spec.name
            and env_spec.version is not None
        ),
        key=lambda spec_: int(spec_.version),  # type: ignore
        default=None,
    )

    unversioned_spec = next(
        (
            env_spec
            for env_spec in registry.values()
            if env_spec.namespace == testing_spec.namespace
            and env_spec.name == testing_spec.name
            and env_spec.version is None
        ),
        None,
    )

    if unversioned_spec is not None and testing_spec.version is not None:
        raise error.RegistrationError(
            "Can't register the versioned environment "
            f"`{testing_spec.id}` when the unversioned environment "
            f"`{unversioned_spec.id}` of the same name already exists."
        )
    elif latest_versioned_spec is not None and testing_spec.version is None:
        raise error.RegistrationError(
            f"Can't register the unversioned environment `{testing_spec.id}` when the versioned environment "
            f"`{latest_versioned_spec.id}` of the same name already exists. Note: the default behavior is "
            "that `gym.make` with the unversioned environment will return the latest versioned environment"
        )


def _check_metadata(testing_metadata: dict[str, Any]):
    """Check the metadata of an environment."""
    if not isinstance(testing_metadata, dict):
        raise error.InvalidMetadata(
            f"Expect the environment metadata to be dict, actual type: {type(metadata)}"
        )

    render_modes = testing_metadata.get("render_modes")
    if render_modes is None:
        logger.warn(
            f"The environment creator metadata doesn't include `render_modes`, contains: {list(testing_metadata.keys())}"
        )
    elif not isinstance(render_modes, Iterable):
        logger.warn(
            f"Expects the environment metadata render_modes to be a Iterable, actual type: {type(render_modes)}"
        )


def load_env(name: str) -> EnvCreator:
    """Loads an environment with name of style ``"(import path):(environment name)"`` and returns the environment creation function, normally the environment class type.

    Args:
        name: The environment name

    Returns:
        The environment constructor for the given environment name.
    """
    mod_name, attr_name = name.split(":")
    mod = importlib.import_module(mod_name)
    fn = getattr(mod, attr_name)
    return fn


def load_plugin_envs(entry_point: str = "gymnasium.envs"):
    """Load modules (plugins) using the gymnasium entry points in order to register external module's environments on ``import gymnasium``.

    Args:
        entry_point: The string for the entry point.
    """
    # Load third-party environments
    for plugin in metadata.entry_points(group=entry_point):
        # Python 3.8 doesn't support plugin.module, plugin.attr
        # So we'll have to try and parse this ourselves
        module, attr = None, None
        try:
            module, attr = plugin.module, plugin.attr  # type: ignore  ## error: Cannot access member "attr" for type "EntryPoint"
        except AttributeError:
            if ":" in plugin.value:
                module, attr = plugin.value.split(":", maxsplit=1)
            else:
                module, attr = plugin.value, None
        except Exception as e:
            logger.warn(
                f"While trying to load plugin `{plugin}` from {entry_point}, an exception occurred: {e}"
            )
            module, attr = None, None
        finally:
            if attr is None:
                raise error.Error(
                    f"Gymnasium environment plugin `{module}` must specify a function to execute, not a root module"
                )

        context = namespace(plugin.name)
        if plugin.name.startswith("__") and plugin.name.endswith("__"):
            # `__internal__` is an artifact of the plugin system when
            # the root namespace had an allow-list. The allow-list is now
            # removed and plugins can register environments in the root
            # namespace with the `__root__` magic key.
            if plugin.name == "__root__" or plugin.name == "__internal__":
                context = contextlib.nullcontext()
            else:
                logger.warn(
                    f"The environment namespace magic key `{plugin.name}` is unsupported. "
                    "To register an environment at the root namespace you should specify the `__root__` namespace."
                )

        with context:
            fn = plugin.load()
            try:
                fn()
            except Exception:
                logger.warn(f"plugin: {plugin.value} raised {traceback.format_exc()}")


<<<<<<< HEAD
# fmt: off
@overload
def make(id: str, **kwargs) -> Env: ...
@overload
def make(id: EnvSpec, **kwargs) -> Env: ...


# Classic control
# ----------------------------------------
@overload
def make(id: Literal["CartPole-v0", "CartPole-v1"], **kwargs) -> Env[np.ndarray, np.ndarray | int]: ...
@overload
def make(id: Literal["MountainCar-v0"], **kwargs) -> Env[np.ndarray, np.ndarray | int]: ...
@overload
def make(id: Literal["MountainCarContinuous-v0"], **kwargs) -> Env[np.ndarray, np.ndarray | Sequence[SupportsFloat]]: ...
@overload
def make(id: Literal["Pendulum-v1"], **kwargs) -> Env[np.ndarray, np.ndarray | Sequence[SupportsFloat]]: ...
@overload
def make(id: Literal["Acrobot-v1"], **kwargs) -> Env[np.ndarray, np.ndarray | int]: ...


# Box2d
# ----------------------------------------
@overload
def make(id: Literal["LunarLander-v2", "LunarLanderContinuous-v2"], **kwargs) -> Env[np.ndarray, np.ndarray | int]: ...
@overload
def make(id: Literal["BipedalWalker-v3", "BipedalWalkerHardcore-v3"], **kwargs) -> Env[np.ndarray, np.ndarray | Sequence[SupportsFloat]]: ...
@overload
def make(id: Literal["CarRacing-v2"], **kwargs) -> Env[np.ndarray, np.ndarray | Sequence[SupportsFloat]]: ...


# Toy Text
# ----------------------------------------
@overload
def make(id: Literal["Blackjack-v1"], **kwargs) -> Env[np.ndarray, np.ndarray | int]: ...
@overload
def make(id: Literal["FrozenLake-v1", "FrozenLake8x8-v1"], **kwargs) -> Env[np.ndarray, np.ndarray | int]: ...
@overload
def make(id: Literal["CliffWalking-v0"], **kwargs) -> Env[np.ndarray, np.ndarray | int]: ...
@overload
def make(id: Literal["Taxi-v3"], **kwargs) -> Env[np.ndarray, np.ndarray | int]: ...


# Mujoco
# ----------------------------------------
@overload
def make(id: Literal[
    "Reacher-v2", "Reacher-v4",
    "Pusher-v2", "Pusher-v4",
    "InvertedPendulum-v2", "InvertedPendulum-v4",
    "InvertedDoublePendulum-v2", "InvertedDoublePendulum-v4",
    "HalfCheetah-v2", "HalfCheetah-v3", "HalfCheetah-v4",
    "Hopper-v2", "Hopper-v3", "Hopper-v4",
    "Swimmer-v2", "Swimmer-v3", "Swimmer-v4",
    "Walker2d-v2", "Walker2d-v3", "Walker2d-v4",
    "Ant-v2", "Ant-v3", "Ant-v4",
    "HumanoidStandup-v2", "HumanoidStandup-v4",
    "Humanoid-v2", "Humanoid-v3", "Humanoid-v4",
], **kwargs) -> Env[np.ndarray, np.ndarray]: ...
# fmt: on


# Global registry of environments. Meant to be accessed through `register` and `make`
registry: dict[str, EnvSpec] = {}
current_namespace: str | None = None


def _check_spec_register(spec: EnvSpec):
    """Checks whether the spec is valid to be registered. Helper function for `register`."""
    global registry
    latest_versioned_spec = max(
        (
            spec_
            for spec_ in registry.values()
            if spec_.namespace == spec.namespace
            and spec_.name == spec.name
            and spec_.version is not None
        ),
        key=lambda spec_: int(spec_.version),  # type: ignore
        default=None,
    )

    unversioned_spec = next(
        (
            spec_
            for spec_ in registry.values()
            if spec_.namespace == spec.namespace
            and spec_.name == spec.name
            and spec_.version is None
        ),
        None,
    )

    if unversioned_spec is not None and spec.version is not None:
        raise error.RegistrationError(
            "Can't register the versioned environment "
            f"`{spec.id}` when the unversioned environment "
            f"`{unversioned_spec.id}` of the same name already exists."
        )
    elif latest_versioned_spec is not None and spec.version is None:
        raise error.RegistrationError(
            "Can't register the unversioned environment "
            f"`{spec.id}` when the versioned environment "
            f"`{latest_versioned_spec.id}` of the same name "
            f"already exists. Note: the default behavior is "
            f"that `gym.make` with the unversioned environment "
            f"will return the latest versioned environment"
        )


def find_spec(id: str):
    """Finds the relevant env spec for the given id."""
    module, id = (None, id) if ":" not in id else id.split(":")
    if module is not None:
        try:
            importlib.import_module(module)
        except ModuleNotFoundError as e:
            raise ModuleNotFoundError(
                f"{e}. Environment registration via importing a module failed. "
                f"Check whether '{module}' contains env registration and can be imported."
            )
    spec_ = registry.get(id)

    ns, name, version = parse_env_id(id)
    latest_version = find_highest_version(ns, name)
    if version is not None and latest_version is not None and latest_version > version:
        logger.warn(
            f"The environment {id} is out of date. You should consider "
            f"upgrading to version `v{latest_version}`."
        )
    if version is None and latest_version is not None:
        version = latest_version
        new_env_id = get_env_id(ns, name, version)
        spec_ = registry.get(new_env_id)
        logger.warn(
            f"Using the latest versioned environment `{new_env_id}` "
            f"instead of the unversioned environment `{id}`."
        )

    if spec_ is None:
        _check_version_exists(ns, name, version)
        raise error.Error(f"No registered env with id: {id}")

    return spec_


def _check_metadata(metadata_: dict):
    if not isinstance(metadata_, dict):
        raise error.InvalidMetadata(
            f"Expect the environment metadata to be dict, actual type: {type(metadata)}"
        )

    render_modes = metadata_.get("render_modes")
    if render_modes is None:
        logger.warn(
            f"The environment creator metadata doesn't include `render_modes`, contains: {list(metadata_.keys())}"
        )
    elif not isinstance(render_modes, Iterable):
        logger.warn(
            f"Expects the environment metadata render_modes to be a Iterable, actual type: {type(render_modes)}"
        )


# Public API


=======
>>>>>>> 76559ed5
@contextlib.contextmanager
def namespace(ns: str):
    """Context manager for modifying the current namespace."""
    global current_namespace
    old_namespace = current_namespace
    current_namespace = ns
    yield
    current_namespace = old_namespace


def register(
    id: str,
<<<<<<< HEAD
    entry_point: Callable | str | None = None,
    vector_entry_point: Callable | str | None = None,
=======
    entry_point: EnvCreator | str,
>>>>>>> 76559ed5
    reward_threshold: float | None = None,
    nondeterministic: bool = False,
    max_episode_steps: int | None = None,
    order_enforce: bool = True,
    autoreset: bool = False,
    disable_env_checker: bool = False,
    apply_api_compatibility: bool = False,
    **kwargs: Any,
):
    """Registers an environment in gymnasium with an ``id`` to use with :meth:`gymnasium.make` with the ``entry_point`` being a string or callable for creating the environment.

    The ``id`` parameter corresponds to the name of the environment, with the syntax as follows:
    ``[namespace/](env_name)[-v(version)]`` where ``namespace`` and ``-v(version)`` is optional.

    It takes arbitrary keyword arguments, which are passed to the :class:`EnvSpec` ``kwargs`` parameter.

    Args:
        id: The environment id
        entry_point: The entry point for creating the environment
<<<<<<< HEAD
        vector_entry_point: The entry point for creating the vectorized environment
        reward_threshold: The reward threshold considered to have learnt an environment
        nondeterministic: If the environment is nondeterministic (even with knowledge of the initial seed and all actions)
        max_episode_steps: The maximum number of episodes steps before truncation. Used by the Time Limit wrapper.
        order_enforce: If to enable the order enforcer wrapper to ensure users run functions in the correct order
        autoreset: If to add the autoreset wrapper such that reset does not need to be called.
        disable_env_checker: If to disable the environment checker for the environment. Recommended to False.
        apply_api_compatibility: If to apply the `StepAPICompatibility` wrapper.
        **kwargs: arbitrary keyword arguments which are passed to the environment constructor
=======
        reward_threshold: The reward threshold considered for an agent to have learnt the environment
        nondeterministic: If the environment is nondeterministic (even with knowledge of the initial seed and all actions, the same state cannot be reached)
        max_episode_steps: The maximum number of episodes steps before truncation. Used by the :class:`gymnasium.wrappers.TimeLimit` wrapper if not ``None``.
        order_enforce: If to enable the order enforcer wrapper to ensure users run functions in the correct order.
            If ``True``, then the :class:`gymnasium.wrappers.OrderEnforcing` is applied to the environment.
        autoreset: If to add the :class:`gymnasium.wrappers.AutoResetWrapper` such that on ``(terminated or truncated) is True``, :meth:`gymnasium.Env.reset` is called.
        disable_env_checker: If to disable the :class:`gymnasium.wrappers.PassiveEnvChecker` to the environment.
        apply_api_compatibility: If to apply the :class:`gymnasium.wrappers.StepAPICompatibility` wrapper to the environment.
            Use if the environment is implemented in the gym v0.21 environment API.
        **kwargs: arbitrary keyword arguments which are passed to the environment constructor on initialisation.
>>>>>>> 76559ed5
    """
    assert (
        entry_point is not None or vector_entry_point is not None
    ), "Either `entry_point` or `vector_entry_point` (or both) must be provided"

    global registry, current_namespace
    ns, name, version = parse_env_id(id)

    if current_namespace is not None:
        if (
            kwargs.get("namespace") is not None
            and kwargs.get("namespace") != current_namespace
        ):
            logger.warn(
                f"Custom namespace `{kwargs.get('namespace')}` is being overridden by namespace `{current_namespace}`. "
                f"If you are developing a plugin you shouldn't specify a namespace in `register` calls. "
                "The namespace is specified through the entry point package metadata."
            )
        ns_id = current_namespace
    else:
        ns_id = ns

    full_env_id = get_env_id(ns_id, name, version)

    new_spec = EnvSpec(
        id=full_env_id,
        entry_point=entry_point,
        vector_entry_point=vector_entry_point,
        reward_threshold=reward_threshold,
        nondeterministic=nondeterministic,
        max_episode_steps=max_episode_steps,
        order_enforce=order_enforce,
        autoreset=autoreset,
        disable_env_checker=disable_env_checker,
        apply_api_compatibility=apply_api_compatibility,
        **kwargs,
    )
    _check_spec_register(new_spec)

    if new_spec.id in registry:
        logger.warn(f"Overriding environment {new_spec.id} already in registry.")
    registry[new_spec.id] = new_spec


def make(
    id: str | EnvSpec,
    max_episode_steps: int | None = None,
    autoreset: bool = False,
    apply_api_compatibility: bool | None = None,
    disable_env_checker: bool | None = None,
    **kwargs: Any,
) -> Env:
    """Creates an environment previously registered with :meth:`gymnasium.register` or a :class:`EnvSpec`.

    To find all available environments use ``gymnasium.envs.registry.keys()`` for all valid ids.

    Args:
        id: A string for the environment id or a :class:`EnvSpec`. Optionally if using a string, a module to import can be included, e.g. ``'module:Env-v0'``.
            This is equivalent to importing the module first to register the environment followed by making the environment.
        max_episode_steps: Maximum length of an episode, can override the registered :class:`EnvSpec` ``max_episode_steps``.
            The value is used by :class:`gymnasium.wrappers.TimeLimit`.
        autoreset: Whether to automatically reset the environment after each episode (:class:`gymnasium.wrappers.AutoResetWrapper`).
        apply_api_compatibility: Whether to wrap the environment with the :class:`gymnasium.wrappers.StepAPICompatibility` wrapper that
            converts the environment step from a done bool to return termination and truncation bools.
            By default, the argument is None in which the :class:`EnvSpec` ``apply_api_compatibility`` is used, otherwise this variable is used in favor.
        disable_env_checker: If to add :class:`gymnasium.wrappers.PassiveEnvChecker`, ``None`` will default to the
            :class:`EnvSpec` ``disable_env_checker`` value otherwise use this value will be used.
        kwargs: Additional arguments to pass to the environment constructor.

    Returns:
        An instance of the environment with wrappers applied.

    Raises:
        Error: If the ``id`` doesn't exist in the :attr:`registry`
    """
    if isinstance(id, EnvSpec):
        env_spec = id
    else:
<<<<<<< HEAD
        spec_ = find_spec(id)

    _kwargs = spec_.kwargs.copy()
    _kwargs.update(kwargs)

    if spec_.entry_point is None:
        raise error.Error(f"{spec_.id} registered but entry_point is not specified")
    elif callable(spec_.entry_point):
        env_creator = spec_.entry_point
=======
        # The environment name can include an unloaded module in "module:env_name" style
        module, env_name = (None, id) if ":" not in id else id.split(":")
        if module is not None:
            try:
                importlib.import_module(module)
            except ModuleNotFoundError as e:
                raise ModuleNotFoundError(
                    f"{e}. Environment registration via importing a module failed. "
                    f"Check whether '{module}' contains env registration and can be imported."
                ) from e

        # load the env spec from the registry
        env_spec = registry.get(env_name)

        # update env spec is not version provided, raise warning if out of date
        ns, name, version = parse_env_id(env_name)

        latest_version = find_highest_version(ns, name)
        if (
            version is not None
            and latest_version is not None
            and latest_version > version
        ):
            logger.warn(
                f"The environment {env_name} is out of date. You should consider "
                f"upgrading to version `v{latest_version}`."
            )
        if version is None and latest_version is not None:
            version = latest_version
            new_env_id = get_env_id(ns, name, version)
            env_spec = registry.get(new_env_id)
            logger.warn(
                f"Using the latest versioned environment `{new_env_id}` "
                f"instead of the unversioned environment `{env_name}`."
            )

        if env_spec is None:
            _check_version_exists(ns, name, version)
            raise error.Error(f"No registered env with id: {env_name}")

    assert isinstance(
        env_spec, EnvSpec
    ), f"We expected to collect an `EnvSpec`, actually collected a {type(env_spec)}"
    # Extract the spec kwargs and append the make kwargs
    spec_kwargs = env_spec.kwargs.copy()
    spec_kwargs.update(kwargs)

    # Load the environment creator
    if env_spec.entry_point is None:
        raise error.Error(f"{env_spec.id} registered but entry_point is not specified")
    elif callable(env_spec.entry_point):
        env_creator = env_spec.entry_point
>>>>>>> 76559ed5
    else:
        # Assume it's a string
        env_creator = load_env(env_spec.entry_point)

    # Determine if to use the rendering
    render_modes: list[str] | None = None
    if hasattr(env_creator, "metadata"):
        _check_metadata(env_creator.metadata)
        render_modes = env_creator.metadata.get("render_modes")
    mode = spec_kwargs.get("render_mode")
    apply_human_rendering = False
    apply_render_collection = False

    # If mode is not valid, try applying HumanRendering/RenderCollection wrappers
    if mode is not None and render_modes is not None and mode not in render_modes:
        displayable_modes = {"rgb_array", "rgb_array_list"}.intersection(render_modes)
        if mode == "human" and len(displayable_modes) > 0:
            logger.warn(
                "You are trying to use 'human' rendering for an environment that doesn't natively support it. "
                "The HumanRendering wrapper is being applied to your environment."
            )
            spec_kwargs["render_mode"] = displayable_modes.pop()
            apply_human_rendering = True
        elif mode.endswith("_list") and mode[: -len("_list")] in render_modes:
            spec_kwargs["render_mode"] = mode[: -len("_list")]
            apply_render_collection = True
        else:
            logger.warn(
                f"The environment is being initialised with render_mode={mode!r} "
                f"that is not in the possible render_modes ({render_modes})."
            )

    if apply_api_compatibility or (
        apply_api_compatibility is None and env_spec.apply_api_compatibility
    ):
        # If we use the compatibility layer, we treat the render mode explicitly and don't pass it to the env creator
        render_mode = spec_kwargs.pop("render_mode", None)
    else:
        render_mode = None

    try:
        env = env_creator(**spec_kwargs)
    except TypeError as e:
        if (
            str(e).find("got an unexpected keyword argument 'render_mode'") >= 0
            and apply_human_rendering
        ):
            raise error.Error(
                f"You passed render_mode='human' although {id} doesn't implement human-rendering natively. "
                "Gym tried to apply the HumanRendering wrapper but it looks like your environment is using the old "
                "rendering API, which is not supported by the HumanRendering wrapper."
            ) from e
        else:
            raise e

    # Copies the environment creation specification and kwargs to add to the environment specification details
    env_spec = copy.deepcopy(env_spec)
    env_spec.kwargs = spec_kwargs
    env.unwrapped.spec = env_spec

    # Add step API wrapper
    if apply_api_compatibility is True or (
        apply_api_compatibility is None and env_spec.apply_api_compatibility is True
    ):
        env = EnvCompatibility(env, render_mode)

    # Run the environment checker as the lowest level wrapper
    if disable_env_checker is False or (
        disable_env_checker is None and env_spec.disable_env_checker is False
    ):
        env = PassiveEnvChecker(env)

    # Add the order enforcing wrapper
    if env_spec.order_enforce:
        env = OrderEnforcing(env)

    # Add the time limit wrapper
    if max_episode_steps is not None:
        env = TimeLimit(env, max_episode_steps)
    elif env_spec.max_episode_steps is not None:
        env = TimeLimit(env, env_spec.max_episode_steps)

    # Add the autoreset wrapper
    if autoreset:
        env = AutoResetWrapper(env)

    # Add human rendering wrapper
    if apply_human_rendering:
        env = HumanRendering(env)
    elif apply_render_collection:
        env = RenderCollection(env)

    return env


def make_vec(
    id: str | EnvSpec,
    num_envs: int = 1,
    vectorization_mode: str = "async",
    vector_kwargs: dict[str, Any] | None = None,
    wrappers: Sequence[Callable[[Env], Wrapper]] | None = None,
    **kwargs,
) -> gym.experimental.VectorEnv:
    """Create an environment according to the given ID.

    To find all available environments use `gymnasium.envs.registry.keys()` for all valid ids.

    Args:
        id: Name of the environment. Optionally, a module to import can be included, eg. 'module:Env-v0'
        num_envs: Number of environments to create
        vectorization_mode: How to vectorize the environment. Can be either "async", "sync" or "custom"
        kwargs: Additional arguments to pass to the environment constructor.
        vector_kwargs: Additional arguments to pass to the vectorized environment constructor.
        wrappers: A sequence of wrapper functions to apply to the environment. Can only be used in "sync" or "async" mode.
        **kwargs: Additional arguments to pass to the environment constructor.

    Returns:
        An instance of the environment.

    Raises:
        Error: If the ``id`` doesn't exist then an error is raised
    """
    if vector_kwargs is None:
        vector_kwargs = {}

    if wrappers is None:
        wrappers = []

    if isinstance(id, EnvSpec):
        spec_ = id
    else:
        spec_ = find_spec(id)

    _kwargs = spec_.kwargs.copy()
    _kwargs.update(kwargs)

    # Check if we have the necessary entry point
    if vectorization_mode in ("sync", "async"):
        if spec_.entry_point is None:
            raise error.Error(
                f"Cannot create vectorized environment for {id} because it doesn't have an entry point defined."
            )
        entry_point = spec_.entry_point
    elif vectorization_mode in ("custom",):
        if spec_.vector_entry_point is None:
            raise error.Error(
                f"Cannot create vectorized environment for {id} because it doesn't have a vector entry point defined."
            )
        entry_point = spec_.vector_entry_point
    else:
        raise error.Error(f"Invalid vectorization mode: {vectorization_mode}")

    if callable(entry_point):
        env_creator = entry_point
    else:
        # Assume it's a string
        env_creator = load(entry_point)

    def _create_env():
        # Env creator for use with sync and async modes
        render_mode = _kwargs.get("render_mode", None)
        inner_render_mode = (
            render_mode[: -len("_list")]
            if render_mode is not None and render_mode.endswith("_list")
            else render_mode
        )
        _kwargs_copy = _kwargs.copy()
        _kwargs_copy["render_mode"] = inner_render_mode

        _env = env_creator(**_kwargs_copy)
        _env.spec = spec_
        if spec_.max_episode_steps is not None:
            _env = TimeLimit(_env, spec_.max_episode_steps)

        if render_mode is not None and render_mode.endswith("_list"):
            _env = RenderCollection(_env)

        for wrapper in wrappers:
            _env = wrapper(_env)
        return _env

    if vectorization_mode == "sync":
        env = gym.experimental.SyncVectorEnv(
            env_fns=[_create_env for _ in range(num_envs)],
            **vector_kwargs,
        )
    elif vectorization_mode == "async":
        env = gym.experimental.AsyncVectorEnv(
            env_fns=[_create_env for _ in range(num_envs)],
            **vector_kwargs,
        )
    elif vectorization_mode == "custom":
        if len(wrappers) > 0:
            raise error.Error("Cannot use custom vectorization mode with wrappers.")
        _kwargs["max_episode_steps"] = spec_.max_episode_steps
        env = env_creator(num_envs=num_envs, **_kwargs)
    else:
        raise error.Error(f"Invalid vectorization mode: {vectorization_mode}")

    # Copies the environment creation specification and kwargs to add to the environment specification details
    spec_ = copy.deepcopy(spec_)
    spec_.kwargs = _kwargs
    env.unwrapped.spec = spec_

    return env


def spec(env_id: str) -> EnvSpec:
    """Retrieve the :class:`EnvSpec` for the environment id from the :attr:`registry`.

    Args:
        env_id: The environment id with the expected format of ``[(namespace)/]id[-v(version)]``

    Returns:
        The environment spec if it exists

    Raises:
        Error: If the environment id doesn't exist
    """
    env_spec = registry.get(env_id)
    if env_spec is None:
        ns, name, version = parse_env_id(env_id)
        _check_version_exists(ns, name, version)
        raise error.Error(f"No registered env with id: {env_id}")
    else:
        assert isinstance(
            env_spec, EnvSpec
        ), f"Expected the registry for {env_id} to be an `EnvSpec`, actual type is {type(env_spec)}"
        return env_spec


def pprint_registry(
    print_registry: dict[str, EnvSpec] = registry,
    *,
    num_cols: int = 3,
    exclude_namespaces: list[str] | None = None,
    disable_print: bool = False,
) -> str | None:
    """Pretty prints all environments in the :attr:`registry`.

    Note:
        All arguments are keyword only

    Args:
        print_registry: Environment registry to be printed. By default, :attr:`registry`
        num_cols: Number of columns to arrange environments in, for display.
        exclude_namespaces: A list of namespaces to be excluded from printing. Helpful if only ALE environments are wanted.
        disable_print: Whether to return a string of all the namespaces and environment IDs
            or to print the string to console.
    """
    # Defaultdict to store environment ids according to namespace.
    namespace_envs: dict[str, list[str]] = defaultdict(lambda: [])
    max_justify = float("-inf")

    # Find the namespace associated with each environment spec
    for env_spec in print_registry.values():
        ns = env_spec.namespace

        if ns is None and isinstance(env_spec.entry_point, str):
            # Use regex to obtain namespace from entrypoints.
            env_entry_point = re.sub(r":\w+", "", env_spec.entry_point)
            split_entry_point = env_entry_point.split(".")

            if len(split_entry_point) >= 3:
                # If namespace is of the format:
                #  - gymnasium.envs.mujoco.ant_v4:AntEnv
                #  - gymnasium.envs.mujoco:HumanoidEnv
                ns = split_entry_point[2]
            elif len(split_entry_point) > 1:
                # If namespace is of the format - shimmy.atari_env
                ns = split_entry_point[1]
            else:
                # If namespace cannot be found, default to env name
                ns = env_spec.name

        namespace_envs[ns].append(env_spec.id)
        max_justify = max(max_justify, len(env_spec.name))

    # Iterate through each namespace and print environment alphabetically
    output: list[str] = []
    for ns, env_ids in namespace_envs.items():
        # Ignore namespaces to exclude.
        if exclude_namespaces is not None and ns in exclude_namespaces:
            continue

        # Print the namespace
        namespace_output = f"{'=' * 5} {ns} {'=' * 5}\n"

        # Reference: https://stackoverflow.com/a/33464001
        for count, env_id in enumerate(sorted(env_ids), 1):
            # Print column with justification.
            namespace_output += env_id.ljust(max_justify) + " "

            # Once all rows printed, switch to new column.
            if count % num_cols == 0:
                namespace_output = namespace_output.rstrip(" ")

                if count != len(env_ids):
                    namespace_output += "\n"

        output.append(namespace_output.rstrip(" "))

    if disable_print:
        return "\n".join(output)
    else:
        print("\n".join(output))<|MERGE_RESOLUTION|>--- conflicted
+++ resolved
@@ -33,14 +33,7 @@
 if sys.version_info < (3, 8):
     from typing_extensions import Protocol
 else:
-<<<<<<< HEAD
-    from typing_extensions import Literal
-
-import gymnasium as gym
-from gymnasium import Env, Wrapper, error, logger
-=======
     from typing import Protocol
->>>>>>> 76559ed5
 
 
 ENV_ID_RE = re.compile(
@@ -156,38 +149,9 @@
     """
     full_name = name
     if ns is not None:
-<<<<<<< HEAD
-        full_name = ns + "/" + full_name
-    return full_name
-
-
-@dataclass
-class EnvSpec:
-    """A specification for creating environments with `gym.make`.
-
-    * id: The string used to create the environment with `gym.make`
-    * entry_point: The location of the environment to create from
-    * vector_entry_point: The location of the vectorized environment to create from
-    * reward_threshold: The reward threshold for completing the environment.
-    * nondeterministic: If the observation of an environment cannot be repeated with the same initial state, random number generator state and actions.
-    * max_episode_steps: The max number of steps that the environment can take before truncation
-    * order_enforce: If to enforce the order of `reset` before `step` and `render` functions
-    * autoreset: If to automatically reset the environment on episode end
-    * disable_env_checker: If to disable the environment checker wrapper in `gym.make`, by default False (runs the environment checker)
-    * kwargs: Additional keyword arguments passed to the environments through `gym.make`
-    """
-
-    id: str
-    entry_point: Callable | str | None = None
-
-    # Environment attributes
-    reward_threshold: float | None = field(default=None)
-    nondeterministic: bool = field(default=False)
-=======
         full_name = f"{ns}/{name}"
     if version is not None:
         full_name = f"{full_name}-v{version}"
->>>>>>> 76559ed5
 
     return full_name
 
@@ -195,18 +159,9 @@
 def find_highest_version(ns: str | None, name: str) -> int | None:
     """Finds the highest registered version of the environment given the namespace and name in the registry.
 
-<<<<<<< HEAD
-    vector_entry_point: Callable | str | None = None
-
-    def __post_init__(self):
-        """Calls after the spec is created to extract the namespace, name and version from the id."""
-        # Initialize namespace, name, version
-        self.namespace, self.name, self.version = parse_env_id(self.id)
-=======
     Args:
         ns: The environment namespace
         name: The environment name (id)
->>>>>>> 76559ed5
 
     Returns:
         The highest version of an environment with matching namespace and name, otherwise ``None`` is returned.
@@ -451,175 +406,6 @@
                 logger.warn(f"plugin: {plugin.value} raised {traceback.format_exc()}")
 
 
-<<<<<<< HEAD
-# fmt: off
-@overload
-def make(id: str, **kwargs) -> Env: ...
-@overload
-def make(id: EnvSpec, **kwargs) -> Env: ...
-
-
-# Classic control
-# ----------------------------------------
-@overload
-def make(id: Literal["CartPole-v0", "CartPole-v1"], **kwargs) -> Env[np.ndarray, np.ndarray | int]: ...
-@overload
-def make(id: Literal["MountainCar-v0"], **kwargs) -> Env[np.ndarray, np.ndarray | int]: ...
-@overload
-def make(id: Literal["MountainCarContinuous-v0"], **kwargs) -> Env[np.ndarray, np.ndarray | Sequence[SupportsFloat]]: ...
-@overload
-def make(id: Literal["Pendulum-v1"], **kwargs) -> Env[np.ndarray, np.ndarray | Sequence[SupportsFloat]]: ...
-@overload
-def make(id: Literal["Acrobot-v1"], **kwargs) -> Env[np.ndarray, np.ndarray | int]: ...
-
-
-# Box2d
-# ----------------------------------------
-@overload
-def make(id: Literal["LunarLander-v2", "LunarLanderContinuous-v2"], **kwargs) -> Env[np.ndarray, np.ndarray | int]: ...
-@overload
-def make(id: Literal["BipedalWalker-v3", "BipedalWalkerHardcore-v3"], **kwargs) -> Env[np.ndarray, np.ndarray | Sequence[SupportsFloat]]: ...
-@overload
-def make(id: Literal["CarRacing-v2"], **kwargs) -> Env[np.ndarray, np.ndarray | Sequence[SupportsFloat]]: ...
-
-
-# Toy Text
-# ----------------------------------------
-@overload
-def make(id: Literal["Blackjack-v1"], **kwargs) -> Env[np.ndarray, np.ndarray | int]: ...
-@overload
-def make(id: Literal["FrozenLake-v1", "FrozenLake8x8-v1"], **kwargs) -> Env[np.ndarray, np.ndarray | int]: ...
-@overload
-def make(id: Literal["CliffWalking-v0"], **kwargs) -> Env[np.ndarray, np.ndarray | int]: ...
-@overload
-def make(id: Literal["Taxi-v3"], **kwargs) -> Env[np.ndarray, np.ndarray | int]: ...
-
-
-# Mujoco
-# ----------------------------------------
-@overload
-def make(id: Literal[
-    "Reacher-v2", "Reacher-v4",
-    "Pusher-v2", "Pusher-v4",
-    "InvertedPendulum-v2", "InvertedPendulum-v4",
-    "InvertedDoublePendulum-v2", "InvertedDoublePendulum-v4",
-    "HalfCheetah-v2", "HalfCheetah-v3", "HalfCheetah-v4",
-    "Hopper-v2", "Hopper-v3", "Hopper-v4",
-    "Swimmer-v2", "Swimmer-v3", "Swimmer-v4",
-    "Walker2d-v2", "Walker2d-v3", "Walker2d-v4",
-    "Ant-v2", "Ant-v3", "Ant-v4",
-    "HumanoidStandup-v2", "HumanoidStandup-v4",
-    "Humanoid-v2", "Humanoid-v3", "Humanoid-v4",
-], **kwargs) -> Env[np.ndarray, np.ndarray]: ...
-# fmt: on
-
-
-# Global registry of environments. Meant to be accessed through `register` and `make`
-registry: dict[str, EnvSpec] = {}
-current_namespace: str | None = None
-
-
-def _check_spec_register(spec: EnvSpec):
-    """Checks whether the spec is valid to be registered. Helper function for `register`."""
-    global registry
-    latest_versioned_spec = max(
-        (
-            spec_
-            for spec_ in registry.values()
-            if spec_.namespace == spec.namespace
-            and spec_.name == spec.name
-            and spec_.version is not None
-        ),
-        key=lambda spec_: int(spec_.version),  # type: ignore
-        default=None,
-    )
-
-    unversioned_spec = next(
-        (
-            spec_
-            for spec_ in registry.values()
-            if spec_.namespace == spec.namespace
-            and spec_.name == spec.name
-            and spec_.version is None
-        ),
-        None,
-    )
-
-    if unversioned_spec is not None and spec.version is not None:
-        raise error.RegistrationError(
-            "Can't register the versioned environment "
-            f"`{spec.id}` when the unversioned environment "
-            f"`{unversioned_spec.id}` of the same name already exists."
-        )
-    elif latest_versioned_spec is not None and spec.version is None:
-        raise error.RegistrationError(
-            "Can't register the unversioned environment "
-            f"`{spec.id}` when the versioned environment "
-            f"`{latest_versioned_spec.id}` of the same name "
-            f"already exists. Note: the default behavior is "
-            f"that `gym.make` with the unversioned environment "
-            f"will return the latest versioned environment"
-        )
-
-
-def find_spec(id: str):
-    """Finds the relevant env spec for the given id."""
-    module, id = (None, id) if ":" not in id else id.split(":")
-    if module is not None:
-        try:
-            importlib.import_module(module)
-        except ModuleNotFoundError as e:
-            raise ModuleNotFoundError(
-                f"{e}. Environment registration via importing a module failed. "
-                f"Check whether '{module}' contains env registration and can be imported."
-            )
-    spec_ = registry.get(id)
-
-    ns, name, version = parse_env_id(id)
-    latest_version = find_highest_version(ns, name)
-    if version is not None and latest_version is not None and latest_version > version:
-        logger.warn(
-            f"The environment {id} is out of date. You should consider "
-            f"upgrading to version `v{latest_version}`."
-        )
-    if version is None and latest_version is not None:
-        version = latest_version
-        new_env_id = get_env_id(ns, name, version)
-        spec_ = registry.get(new_env_id)
-        logger.warn(
-            f"Using the latest versioned environment `{new_env_id}` "
-            f"instead of the unversioned environment `{id}`."
-        )
-
-    if spec_ is None:
-        _check_version_exists(ns, name, version)
-        raise error.Error(f"No registered env with id: {id}")
-
-    return spec_
-
-
-def _check_metadata(metadata_: dict):
-    if not isinstance(metadata_, dict):
-        raise error.InvalidMetadata(
-            f"Expect the environment metadata to be dict, actual type: {type(metadata)}"
-        )
-
-    render_modes = metadata_.get("render_modes")
-    if render_modes is None:
-        logger.warn(
-            f"The environment creator metadata doesn't include `render_modes`, contains: {list(metadata_.keys())}"
-        )
-    elif not isinstance(render_modes, Iterable):
-        logger.warn(
-            f"Expects the environment metadata render_modes to be a Iterable, actual type: {type(render_modes)}"
-        )
-
-
-# Public API
-
-
-=======
->>>>>>> 76559ed5
 @contextlib.contextmanager
 def namespace(ns: str):
     """Context manager for modifying the current namespace."""
@@ -632,12 +418,7 @@
 
 def register(
     id: str,
-<<<<<<< HEAD
-    entry_point: Callable | str | None = None,
-    vector_entry_point: Callable | str | None = None,
-=======
     entry_point: EnvCreator | str,
->>>>>>> 76559ed5
     reward_threshold: float | None = None,
     nondeterministic: bool = False,
     max_episode_steps: int | None = None,
@@ -657,17 +438,6 @@
     Args:
         id: The environment id
         entry_point: The entry point for creating the environment
-<<<<<<< HEAD
-        vector_entry_point: The entry point for creating the vectorized environment
-        reward_threshold: The reward threshold considered to have learnt an environment
-        nondeterministic: If the environment is nondeterministic (even with knowledge of the initial seed and all actions)
-        max_episode_steps: The maximum number of episodes steps before truncation. Used by the Time Limit wrapper.
-        order_enforce: If to enable the order enforcer wrapper to ensure users run functions in the correct order
-        autoreset: If to add the autoreset wrapper such that reset does not need to be called.
-        disable_env_checker: If to disable the environment checker for the environment. Recommended to False.
-        apply_api_compatibility: If to apply the `StepAPICompatibility` wrapper.
-        **kwargs: arbitrary keyword arguments which are passed to the environment constructor
-=======
         reward_threshold: The reward threshold considered for an agent to have learnt the environment
         nondeterministic: If the environment is nondeterministic (even with knowledge of the initial seed and all actions, the same state cannot be reached)
         max_episode_steps: The maximum number of episodes steps before truncation. Used by the :class:`gymnasium.wrappers.TimeLimit` wrapper if not ``None``.
@@ -678,12 +448,7 @@
         apply_api_compatibility: If to apply the :class:`gymnasium.wrappers.StepAPICompatibility` wrapper to the environment.
             Use if the environment is implemented in the gym v0.21 environment API.
         **kwargs: arbitrary keyword arguments which are passed to the environment constructor on initialisation.
->>>>>>> 76559ed5
-    """
-    assert (
-        entry_point is not None or vector_entry_point is not None
-    ), "Either `entry_point` or `vector_entry_point` (or both) must be provided"
-
+    """
     global registry, current_namespace
     ns, name, version = parse_env_id(id)
 
@@ -706,7 +471,6 @@
     new_spec = EnvSpec(
         id=full_env_id,
         entry_point=entry_point,
-        vector_entry_point=vector_entry_point,
         reward_threshold=reward_threshold,
         nondeterministic=nondeterministic,
         max_episode_steps=max_episode_steps,
@@ -757,17 +521,6 @@
     if isinstance(id, EnvSpec):
         env_spec = id
     else:
-<<<<<<< HEAD
-        spec_ = find_spec(id)
-
-    _kwargs = spec_.kwargs.copy()
-    _kwargs.update(kwargs)
-
-    if spec_.entry_point is None:
-        raise error.Error(f"{spec_.id} registered but entry_point is not specified")
-    elif callable(spec_.entry_point):
-        env_creator = spec_.entry_point
-=======
         # The environment name can include an unloaded module in "module:env_name" style
         module, env_name = (None, id) if ":" not in id else id.split(":")
         if module is not None:
@@ -820,7 +573,6 @@
         raise error.Error(f"{env_spec.id} registered but entry_point is not specified")
     elif callable(env_spec.entry_point):
         env_creator = env_spec.entry_point
->>>>>>> 76559ed5
     else:
         # Assume it's a string
         env_creator = load_env(env_spec.entry_point)
@@ -916,118 +668,6 @@
     return env
 
 
-def make_vec(
-    id: str | EnvSpec,
-    num_envs: int = 1,
-    vectorization_mode: str = "async",
-    vector_kwargs: dict[str, Any] | None = None,
-    wrappers: Sequence[Callable[[Env], Wrapper]] | None = None,
-    **kwargs,
-) -> gym.experimental.VectorEnv:
-    """Create an environment according to the given ID.
-
-    To find all available environments use `gymnasium.envs.registry.keys()` for all valid ids.
-
-    Args:
-        id: Name of the environment. Optionally, a module to import can be included, eg. 'module:Env-v0'
-        num_envs: Number of environments to create
-        vectorization_mode: How to vectorize the environment. Can be either "async", "sync" or "custom"
-        kwargs: Additional arguments to pass to the environment constructor.
-        vector_kwargs: Additional arguments to pass to the vectorized environment constructor.
-        wrappers: A sequence of wrapper functions to apply to the environment. Can only be used in "sync" or "async" mode.
-        **kwargs: Additional arguments to pass to the environment constructor.
-
-    Returns:
-        An instance of the environment.
-
-    Raises:
-        Error: If the ``id`` doesn't exist then an error is raised
-    """
-    if vector_kwargs is None:
-        vector_kwargs = {}
-
-    if wrappers is None:
-        wrappers = []
-
-    if isinstance(id, EnvSpec):
-        spec_ = id
-    else:
-        spec_ = find_spec(id)
-
-    _kwargs = spec_.kwargs.copy()
-    _kwargs.update(kwargs)
-
-    # Check if we have the necessary entry point
-    if vectorization_mode in ("sync", "async"):
-        if spec_.entry_point is None:
-            raise error.Error(
-                f"Cannot create vectorized environment for {id} because it doesn't have an entry point defined."
-            )
-        entry_point = spec_.entry_point
-    elif vectorization_mode in ("custom",):
-        if spec_.vector_entry_point is None:
-            raise error.Error(
-                f"Cannot create vectorized environment for {id} because it doesn't have a vector entry point defined."
-            )
-        entry_point = spec_.vector_entry_point
-    else:
-        raise error.Error(f"Invalid vectorization mode: {vectorization_mode}")
-
-    if callable(entry_point):
-        env_creator = entry_point
-    else:
-        # Assume it's a string
-        env_creator = load(entry_point)
-
-    def _create_env():
-        # Env creator for use with sync and async modes
-        render_mode = _kwargs.get("render_mode", None)
-        inner_render_mode = (
-            render_mode[: -len("_list")]
-            if render_mode is not None and render_mode.endswith("_list")
-            else render_mode
-        )
-        _kwargs_copy = _kwargs.copy()
-        _kwargs_copy["render_mode"] = inner_render_mode
-
-        _env = env_creator(**_kwargs_copy)
-        _env.spec = spec_
-        if spec_.max_episode_steps is not None:
-            _env = TimeLimit(_env, spec_.max_episode_steps)
-
-        if render_mode is not None and render_mode.endswith("_list"):
-            _env = RenderCollection(_env)
-
-        for wrapper in wrappers:
-            _env = wrapper(_env)
-        return _env
-
-    if vectorization_mode == "sync":
-        env = gym.experimental.SyncVectorEnv(
-            env_fns=[_create_env for _ in range(num_envs)],
-            **vector_kwargs,
-        )
-    elif vectorization_mode == "async":
-        env = gym.experimental.AsyncVectorEnv(
-            env_fns=[_create_env for _ in range(num_envs)],
-            **vector_kwargs,
-        )
-    elif vectorization_mode == "custom":
-        if len(wrappers) > 0:
-            raise error.Error("Cannot use custom vectorization mode with wrappers.")
-        _kwargs["max_episode_steps"] = spec_.max_episode_steps
-        env = env_creator(num_envs=num_envs, **_kwargs)
-    else:
-        raise error.Error(f"Invalid vectorization mode: {vectorization_mode}")
-
-    # Copies the environment creation specification and kwargs to add to the environment specification details
-    spec_ = copy.deepcopy(spec_)
-    spec_.kwargs = _kwargs
-    env.unwrapped.spec = spec_
-
-    return env
-
-
 def spec(env_id: str) -> EnvSpec:
     """Retrieve the :class:`EnvSpec` for the environment id from the :attr:`registry`.
 
