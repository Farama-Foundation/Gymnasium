"""Implementation of a Jax-accelerated cartpole environment."""
from __future__ import annotations

from typing import Any, Tuple

import jax
import jax.numpy as jnp
import numpy as np
from jax.random import PRNGKey

import gymnasium as gym
from gymnasium.error import DependencyNotInstalled
from gymnasium.experimental.func_jax_env import FunctionalJaxEnv
from gymnasium.experimental.functional import ActType, FuncEnv, StateType
from gymnasium.utils import EzPickle


RenderStateType = Tuple["pygame.Surface", "pygame.time.Clock"]  # type: ignore  # noqa: F821


class CartPoleFunctional(
    FuncEnv[jnp.ndarray, jnp.ndarray, int, float, bool, RenderStateType]
):
    """Cartpole but in jax and functional.

    Example usage:

        >>> import jax
        >>> import jax.numpy as jnp

        >>> key = jax.random.PRNGKey(0)

        >>> env = CartPole({"x_init": 0.5})
        >>> state = env.initial(key)
        >>> print(state)
        >>> print(env.step(state, 0))

        >>> env.transform(jax.jit)

        >>> state = env.initial(key)
        >>> print(state)
        >>> print(env.step(state, 0))

        >>> vkey = jax.random.split(key, 10)
        >>> env.transform(jax.vmap)
        >>> vstate = env.initial(vkey)
        >>> print(vstate)
        >>> print(env.step(vstate, jnp.array([0 for _ in range(10)])))
    """

    gravity = 9.8
    masscart = 1.0
    masspole = 0.1
    total_mass = masspole + masscart
    length = 0.5
    polemass_length = masspole + length
    force_mag = 10.0
    tau = 0.02
    theta_threshold_radians = 12 * 2 * np.pi / 360
    x_threshold = 2.4
    x_init = 0.05

    screen_width = 600
    screen_height = 400

    observation_space = gym.spaces.Box(-np.inf, np.inf, shape=(4,), dtype=np.float32)
    action_space = gym.spaces.Discrete(2)

    def initial(self, rng: PRNGKey):
        """Initial state generation."""
        return jax.random.uniform(
            key=rng, minval=-self.x_init, maxval=self.x_init, shape=(4,)
        )

    def transition(
        self, state: jnp.ndarray, action: int | jnp.ndarray, rng: None = None
    ) -> StateType:
        """Cartpole transition."""
        x, x_dot, theta, theta_dot = state
        force = jnp.sign(action - 0.5) * self.force_mag
        costheta = jnp.cos(theta)
        sintheta = jnp.sin(theta)

        # For the interested reader:
        # https://coneural.org/florian/papers/05_cart_pole.pdf
        temp = (
            force + self.polemass_length * theta_dot**2 * sintheta
        ) / self.total_mass
        thetaacc = (self.gravity * sintheta - costheta * temp) / (
            self.length * (4.0 / 3.0 - self.masspole * costheta**2 / self.total_mass)
        )
        xacc = temp - self.polemass_length * thetaacc * costheta / self.total_mass

        x = x + self.tau * x_dot
        x_dot = x_dot + self.tau * xacc
        theta = theta + self.tau * theta_dot
        theta_dot = theta_dot + self.tau * thetaacc

        state = jnp.array((x, x_dot, theta, theta_dot), dtype=jnp.float32)

        return state

    def observation(self, state: jnp.ndarray) -> jnp.ndarray:
        """Cartpole observation."""
        return state

    def terminal(self, state: jnp.ndarray) -> jnp.ndarray:
        """Checks if the state is terminal."""
        x, _, theta, _ = state

        terminated = (
            (x < -self.x_threshold)
            | (x > self.x_threshold)
            | (theta < -self.theta_threshold_radians)
            | (theta > self.theta_threshold_radians)
        )

        return terminated

    def reward(
        self, state: StateType, action: ActType, next_state: StateType
    ) -> jnp.ndarray:
        """Computes the reward for the state transition using the action."""
        x, _, theta, _ = state

        terminated = (
            (x < -self.x_threshold)
            | (x > self.x_threshold)
            | (theta < -self.theta_threshold_radians)
            | (theta > self.theta_threshold_radians)
        )

        reward = jax.lax.cond(terminated, lambda: 0.0, lambda: 1.0)
        return reward

    def render_image(
        self,
        state: StateType,
        render_state: RenderStateType,
    ) -> tuple[RenderStateType, np.ndarray]:
        """Renders an image of the state using the render state."""
        try:
            import pygame
            from pygame import gfxdraw
        except ImportError as e:
            raise DependencyNotInstalled(
                "pygame is not installed, run `pip install gymnasium[classic_control]`"
            ) from e
        screen, clock = render_state

        world_width = self.x_threshold * 2
        scale = self.screen_width / world_width
        polewidth = 10.0
        polelen = scale * (2 * self.length)
        cartwidth = 50.0
        cartheight = 30.0

        x = state

        surf = pygame.Surface((self.screen_width, self.screen_height))
        surf.fill((255, 255, 255))

        l, r, t, b = -cartwidth / 2, cartwidth / 2, cartheight / 2, -cartheight / 2
        axleoffset = cartheight / 4.0
        cartx = x[0] * scale + self.screen_width / 2.0  # MIDDLE OF CART
        carty = 100  # TOP OF CART
        cart_coords = [(l, b), (l, t), (r, t), (r, b)]
        cart_coords = [(c[0] + cartx, c[1] + carty) for c in cart_coords]
        gfxdraw.aapolygon(surf, cart_coords, (0, 0, 0))
        gfxdraw.filled_polygon(surf, cart_coords, (0, 0, 0))

        l, r, t, b = (
            -polewidth / 2,
            polewidth / 2,
            polelen - polewidth / 2,
            -polewidth / 2,
        )

        pole_coords = []
        for coord in [(l, b), (l, t), (r, t), (r, b)]:
            coord = pygame.math.Vector2(coord).rotate_rad(-x[2])
            coord = (coord[0] + cartx, coord[1] + carty + axleoffset)
            pole_coords.append(coord)
        gfxdraw.aapolygon(surf, pole_coords, (202, 152, 101))
        gfxdraw.filled_polygon(surf, pole_coords, (202, 152, 101))

        gfxdraw.aacircle(
            surf,
            int(cartx),
            int(carty + axleoffset),
            int(polewidth / 2),
            (129, 132, 203),
        )
        gfxdraw.filled_circle(
            surf,
            int(cartx),
            int(carty + axleoffset),
            int(polewidth / 2),
            (129, 132, 203),
        )

        gfxdraw.hline(surf, 0, self.screen_width, carty, (0, 0, 0))

        surf = pygame.transform.flip(surf, False, True)
        screen.blit(surf, (0, 0))

        return (screen, clock), np.transpose(
            np.array(pygame.surfarray.pixels3d(screen)), axes=(1, 0, 2)
        )

    def render_init(
        self, screen_width: int = 600, screen_height: int = 400
    ) -> RenderStateType:
        """Initialises the render state for a screen width and height."""
        try:
            import pygame
        except ImportError as e:
            raise DependencyNotInstalled(
                "pygame is not installed, run `pip install gymnasium[classic_control]`"
            ) from e

        pygame.init()
        screen = pygame.Surface((screen_width, screen_height))
        clock = pygame.time.Clock()

        return screen, clock

    def render_close(self, render_state: RenderStateType) -> None:
        """Closes the render state."""
        try:
            import pygame
        except ImportError as e:
            raise DependencyNotInstalled(
                "pygame is not installed, run `pip install gymnasium[classic_control]`"
            ) from e
        pygame.display.quit()
        pygame.quit()


class CartPoleJaxEnv(FunctionalJaxEnv, EzPickle):
    """Jax-based implementation of the CartPole environment."""

    metadata = {"render_modes": {"rgb_array"}, "render_fps": 50}

    def __init__(self, render_mode: str | None = None, **kwargs: Any):
        """Constructor for the CartPole where the kwargs are applied to the functional environment."""
        EzPickle.__init__(self, render_mode=render_mode, **kwargs)

        env = CartPoleFunctional(**kwargs)
        env.transform(jax.jit)

        action_space = env.action_space
        observation_space = env.observation_space
<<<<<<< HEAD
        metadata = {"render_modes": {"rgb_array"}, "render_fps": 50}
=======

>>>>>>> 3599bf1d
        super().__init__(
            env,
            observation_space=observation_space,
            action_space=action_space,
            metadata=self.metadata,
            render_mode=render_mode,
        )<|MERGE_RESOLUTION|>--- conflicted
+++ resolved
@@ -251,11 +251,7 @@
 
         action_space = env.action_space
         observation_space = env.observation_space
-<<<<<<< HEAD
-        metadata = {"render_modes": {"rgb_array"}, "render_fps": 50}
-=======
-
->>>>>>> 3599bf1d
+
         super().__init__(
             env,
             observation_space=observation_space,
