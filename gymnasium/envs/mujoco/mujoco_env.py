from os import path
from typing import Optional, Union

import numpy as np

import gymnasium as gym
from gymnasium import error, logger, spaces
from gymnasium.spaces import Space


try:
    import mujoco_py
except ImportError as e:
    MUJOCO_PY_IMPORT_ERROR = e
else:
    MUJOCO_PY_IMPORT_ERROR = None

try:
    import mujoco
except ImportError as e:
    MUJOCO_IMPORT_ERROR = e
else:
    MUJOCO_IMPORT_ERROR = None


DEFAULT_SIZE = 480


class BaseMujocoEnv(gym.Env):
    """Superclass for all MuJoCo environments."""

    def __init__(
        self,
        model_path,
        frame_skip,
        observation_space: Space,
        render_mode: Optional[str] = None,
        width: int = DEFAULT_SIZE,
        height: int = DEFAULT_SIZE,
        camera_id: Optional[int] = None,
        camera_name: Optional[str] = None,
    ):
        if model_path.startswith("/"):
            self.fullpath = model_path
        else:
            self.fullpath = path.join(path.dirname(__file__), "assets", model_path)
        if not path.exists(self.fullpath):
            raise OSError(f"File {self.fullpath} does not exist")

        self.width = width
        self.height = height
        self._initialize_simulation()  # may use width and height

        self.init_qpos = self.data.qpos.ravel().copy()
        self.init_qvel = self.data.qvel.ravel().copy()

        self.frame_skip = frame_skip

<<<<<<< HEAD
        self.viewer = None

        assert self.metadata["render_modes"] == {
=======
        assert self.metadata["render_modes"] == [
>>>>>>> 3599bf1d
            "human",
            "rgb_array",
            "depth_array",
        }, self.metadata["render_modes"]
        assert (
            int(np.round(1.0 / self.dt)) == self.metadata["render_fps"]
        ), f'Expected value: {int(np.round(1.0 / self.dt))}, Actual value: {self.metadata["render_fps"]}'

        self.observation_space = observation_space
        self._set_action_space()

        self.render_mode = render_mode
        self.camera_name = camera_name
        self.camera_id = camera_id

    def _set_action_space(self):
        bounds = self.model.actuator_ctrlrange.copy().astype(np.float32)
        low, high = bounds.T
        self.action_space = spaces.Box(low=low, high=high, dtype=np.float32)
        return self.action_space

    # methods to override:
    # ----------------------------

    def reset_model(self):
        """
        Reset the robot degrees of freedom (qpos and qvel).
        Implement this in each subclass.
        """
        raise NotImplementedError

    def _initialize_simulation(self):
        """
        Initialize MuJoCo simulation data structures mjModel and mjData.
        """
        raise NotImplementedError

    def _reset_simulation(self):
        """
        Reset MuJoCo simulation data structures, mjModel and mjData.
        """
        raise NotImplementedError

    def _step_mujoco_simulation(self, ctrl, n_frames):
        """
        Step over the MuJoCo simulation.
        """
        raise NotImplementedError

    def render(self):
        """
        Render a frame from the MuJoCo simulation as specified by the render_mode.
        """
        raise NotImplementedError

    # -----------------------------

    def reset(
        self,
        *,
        seed: Optional[int] = None,
        options: Optional[dict] = None,
    ):
        super().reset(seed=seed)

        self._reset_simulation()

        ob = self.reset_model()
        if self.render_mode == "human":
            self.render()
        return ob, {}

    def set_state(self, qpos, qvel):
        """
        Set the joints position qpos and velocity qvel of the model. Override this method depending on the MuJoCo bindings used.
        """
        assert qpos.shape == (self.model.nq,) and qvel.shape == (self.model.nv,)

    @property
    def dt(self):
        return self.model.opt.timestep * self.frame_skip

    def do_simulation(self, ctrl, n_frames):
        """
        Step the simulation n number of frames and applying a control action.
        """
        # Check control input is contained in the action space
        if np.array(ctrl).shape != self.action_space.shape:
            raise ValueError(
                f"Action dimension mismatch. Expected {self.action_space.shape}, found {np.array(ctrl).shape}"
            )
        self._step_mujoco_simulation(ctrl, n_frames)

    def close(self):
        """Close all processes like rendering contexts"""
        raise NotImplementedError

    def get_body_com(self, body_name):
        """Return the cartesian position of a body frame"""
        raise NotImplementedError

    def state_vector(self):
        """Return the position and velocity joint states of the model"""
        return np.concatenate([self.data.qpos.flat, self.data.qvel.flat])


class MuJocoPyEnv(BaseMujocoEnv):
    def __init__(
        self,
        model_path: str,
        frame_skip: int,
        observation_space: Space,
        render_mode: Optional[str] = None,
        width: int = DEFAULT_SIZE,
        height: int = DEFAULT_SIZE,
        camera_id: Optional[int] = None,
        camera_name: Optional[str] = None,
    ):
        if MUJOCO_PY_IMPORT_ERROR is not None:
            raise error.DependencyNotInstalled(
                f"{MUJOCO_PY_IMPORT_ERROR}. (HINT: you need to install mujoco_py, and also perform the setup instructions here: https://github.com/openai/mujoco-py/.)"
            )

        logger.warn(
            "This version of the mujoco environments depends "
            "on the mujoco-py bindings, which are no longer maintained "
            "and may stop working. Please upgrade to the v4 versions of "
            "the environments (which depend on the mujoco python bindings instead), unless "
            "you are trying to precisely replicate previous works)."
        )

        self.viewer = None
        self._viewers = {}

        super().__init__(
            model_path,
            frame_skip,
            observation_space,
            render_mode,
            width,
            height,
            camera_id,
            camera_name,
        )

    def _initialize_simulation(self):
        self.model = mujoco_py.load_model_from_path(self.fullpath)
        self.sim = mujoco_py.MjSim(self.model)
        self.data = self.sim.data

    def _reset_simulation(self):
        self.sim.reset()

    def set_state(self, qpos, qvel):
        super().set_state(qpos, qvel)
        state = self.sim.get_state()
        state = mujoco_py.MjSimState(state.time, qpos, qvel, state.act, state.udd_state)
        self.sim.set_state(state)
        self.sim.forward()

    def get_body_com(self, body_name):
        return self.data.get_body_xpos(body_name)

    def _step_mujoco_simulation(self, ctrl, n_frames):
        self.sim.data.ctrl[:] = ctrl

        for _ in range(n_frames):
            self.sim.step()

    def render(self):
        if self.render_mode is None:
            assert self.spec is not None
            gym.logger.warn(
                "You are calling render method without specifying any render mode. "
                "You can specify the render_mode at initialization, "
                f'e.g. gym.make("{self.spec.id}", render_mode="rgb_array")'
            )
            return

        width, height = self.width, self.height
        camera_name, camera_id = self.camera_name, self.camera_id
        if self.render_mode in {"rgb_array", "depth_array"}:
            if camera_id is not None and camera_name is not None:
                raise ValueError(
                    "Both `camera_id` and `camera_name` cannot be"
                    " specified at the same time."
                )

            no_camera_specified = camera_name is None and camera_id is None
            if no_camera_specified:
                camera_name = "track"

            if camera_id is None and camera_name in self.model._camera_name2id:
                if camera_name in self.model._camera_name2id:
                    camera_id = self.model.camera_name2id(camera_name)

                self._get_viewer(self.render_mode).render(
                    width, height, camera_id=camera_id
                )

        if self.render_mode == "rgb_array":
            data = self._get_viewer(self.render_mode).read_pixels(
                width, height, depth=False
            )
            # original image is upside-down, so flip it
            return data[::-1, :, :]
        elif self.render_mode == "depth_array":
            self._get_viewer(self.render_mode).render(width, height)
            # Extract depth part of the read_pixels() tuple
            data = self._get_viewer(self.render_mode).read_pixels(
                width, height, depth=True
            )[1]
            # original image is upside-down, so flip it
            return data[::-1, :]
        elif self.render_mode == "human":
            self._get_viewer(self.render_mode).render()

    def _get_viewer(
        self, mode
    ) -> Union["mujoco_py.MjViewer", "mujoco_py.MjRenderContextOffscreen"]:
        self.viewer = self._viewers.get(mode)
        if self.viewer is None:
            if mode == "human":
                self.viewer = mujoco_py.MjViewer(self.sim)

            elif mode in {"rgb_array", "depth_array"}:
                self.viewer = mujoco_py.MjRenderContextOffscreen(self.sim, -1)
            else:
                raise AttributeError(
                    f"Unknown mode: {mode}, expected modes: {self.metadata['render_modes']}"
                )

            self.viewer_setup()
            self._viewers[mode] = self.viewer

        return self.viewer

    def close(self):
        if self.viewer is not None:
            self.viewer = None
            self._viewers = {}

    def viewer_setup(self):
        """
        This method is called when the viewer is initialized.
        Optionally implement this method, if you need to tinker with camera position and so forth.
        """
        raise NotImplementedError


class MujocoEnv(BaseMujocoEnv):
    """Superclass for MuJoCo environments."""

    def __init__(
        self,
        model_path,
        frame_skip,
        observation_space: Space,
        render_mode: Optional[str] = None,
        width: int = DEFAULT_SIZE,
        height: int = DEFAULT_SIZE,
        camera_id: Optional[int] = None,
        camera_name: Optional[str] = None,
        default_camera_config: Optional[dict] = None,
    ):
        if MUJOCO_IMPORT_ERROR is not None:
            raise error.DependencyNotInstalled(
                f"{MUJOCO_IMPORT_ERROR}. (HINT: you need to install mujoco)"
            )

        super().__init__(
            model_path,
            frame_skip,
            observation_space,
            render_mode,
            width,
            height,
            camera_id,
            camera_name,
        )

        from gymnasium.envs.mujoco.mujoco_rendering import MujocoRenderer

        self.mujoco_renderer = MujocoRenderer(
            self.model, self.data, default_camera_config
        )

    def _initialize_simulation(self):
        self.model = mujoco.MjModel.from_xml_path(self.fullpath)
        # MjrContext will copy model.vis.global_.off* to con.off*
        self.model.vis.global_.offwidth = self.width
        self.model.vis.global_.offheight = self.height
        self.data = mujoco.MjData(self.model)

    def _reset_simulation(self):
        mujoco.mj_resetData(self.model, self.data)

    def set_state(self, qpos, qvel):
        super().set_state(qpos, qvel)
        self.data.qpos[:] = np.copy(qpos)
        self.data.qvel[:] = np.copy(qvel)
        if self.model.na == 0:
            self.data.act[:] = None
        mujoco.mj_forward(self.model, self.data)

    def _step_mujoco_simulation(self, ctrl, n_frames):
        self.data.ctrl[:] = ctrl

        mujoco.mj_step(self.model, self.data, nstep=self.frame_skip)

        # As of MuJoCo 2.0, force-related quantities like cacc are not computed
        # unless there's a force sensor in the model.
        # See https://github.com/openai/gym/issues/1541
        mujoco.mj_rnePostConstraint(self.model, self.data)

    def render(self):
        return self.mujoco_renderer.render(
            self.render_mode, self.camera_id, self.camera_name
        )

    def close(self):
        if self.mujoco_renderer is not None:
            self.mujoco_renderer.close()

    def get_body_com(self, body_name):
        return self.data.body(body_name).xpos<|MERGE_RESOLUTION|>--- conflicted
+++ resolved
@@ -56,13 +56,7 @@
 
         self.frame_skip = frame_skip
 
-<<<<<<< HEAD
-        self.viewer = None
-
         assert self.metadata["render_modes"] == {
-=======
-        assert self.metadata["render_modes"] == [
->>>>>>> 3599bf1d
             "human",
             "rgb_array",
             "depth_array",
