from os import path
from typing import Optional, Union

import numpy as np

import gymnasium as gym
from gymnasium import error, logger, spaces
from gymnasium.spaces import Space

try:
    import mujoco_py
except ImportError as e:
    MUJOCO_PY_IMPORT_ERROR = e
else:
    MUJOCO_PY_IMPORT_ERROR = None

try:
    import mujoco
except ImportError as e:
    MUJOCO_IMPORT_ERROR = e
else:
    MUJOCO_IMPORT_ERROR = None


DEFAULT_SIZE = 480


class BaseMujocoEnv(gym.Env):
    """Superclass for all MuJoCo environments."""

    def __init__(
        self,
        model_path,
        frame_skip,
        observation_space: Space,
        render_mode: Optional[str] = None,
        width: int = DEFAULT_SIZE,
        height: int = DEFAULT_SIZE,
        camera_id: Optional[int] = None,
        camera_name: Optional[str] = None,
    ):
        if model_path.startswith("/"):
            self.fullpath = model_path
        else:
            self.fullpath = path.join(path.dirname(__file__), "assets", model_path)
        if not path.exists(self.fullpath):
            raise OSError(f"File {self.fullpath} does not exist")

        self.width = width
        self.height = height
        self._initialize_simulation()  # may use width and height

        self.init_qpos = self.data.qpos.ravel().copy()
        self.init_qvel = self.data.qvel.ravel().copy()
        self._viewers = {}

        self.frame_skip = frame_skip

        self.viewer = None

        assert self.metadata["render_modes"] == [
            "human",
            "rgb_array",
            "depth_array",
        ], self.metadata["render_modes"]
        assert (
            int(np.round(1.0 / self.dt)) == self.metadata["render_fps"]
        ), f'Expected value: {int(np.round(1.0 / self.dt))}, Actual value: {self.metadata["render_fps"]}'

        self.observation_space = observation_space
        self._set_action_space()

        self.render_mode = render_mode
        self.camera_name = camera_name
        self.camera_id = camera_id

    def _set_action_space(self):
        bounds = self.model.actuator_ctrlrange.copy().astype(np.float32)
        low, high = bounds.T
        self.action_space = spaces.Box(low=low, high=high, dtype=np.float32)
        return self.action_space

    # methods to override:
    # ----------------------------

    def reset_model(self):
        """
        Reset the robot degrees of freedom (qpos and qvel).
        Implement this in each subclass.
        """
        raise NotImplementedError

    def viewer_setup(self):
        """
        This method is called when the viewer is initialized.
        Optionally implement this method, if you need to tinker with camera position and so forth.
        """

    def _initialize_simulation(self):
        """
        Initialize MuJoCo simulation data structures mjModel and mjData.
        """
        raise NotImplementedError

    def _reset_simulation(self):
        """
        Reset MuJoCo simulation data structures, mjModel and mjData.
        """
        raise NotImplementedError

    def _step_mujoco_simulation(self, ctrl, n_frames):
        """
        Step over the MuJoCo simulation.
        """
        raise NotImplementedError

    def render(self):
        """
        Render a frame from the MuJoCo simulation as specified by the render_mode.
        """
        raise NotImplementedError

    # -----------------------------

    def reset(
        self,
        *,
        seed: Optional[int] = None,
        options: Optional[dict] = None,
    ):
        super().reset(seed=seed)

        self._reset_simulation()

        ob = self.reset_model()
        if self.render_mode == "human":
            self.render()
        return ob, {}

    def set_state(self, qpos, qvel):
        """
        Set the joints position qpos and velocity qvel of the model. Override this method depending on the MuJoCo bindings used.
        """
        assert qpos.shape == (self.model.nq,) and qvel.shape == (self.model.nv,)

    @property
    def dt(self):
        return self.model.opt.timestep * self.frame_skip

    def do_simulation(self, ctrl, n_frames):
        """
        Step the simulation n number of frames and applying a control action.
        """
        # Check control input is contained in the action space
        if np.array(ctrl).shape != self.action_space.shape:
            raise ValueError("Action dimension mismatch")
        self._step_mujoco_simulation(ctrl, n_frames)

    def close(self):
        if self.viewer is not None:
            self.viewer = None
            self._viewers = {}

    def get_body_com(self, body_name):
        """Return the cartesian position of a body frame"""
        raise NotImplementedError

    def state_vector(self):
        """Return the position and velocity joint states of the model"""
        return np.concatenate([self.data.qpos.flat, self.data.qvel.flat])


class MuJocoPyEnv(BaseMujocoEnv):
    def __init__(
        self,
        model_path: str,
        frame_skip: int,
        observation_space: Space,
        render_mode: Optional[str] = None,
        width: int = DEFAULT_SIZE,
        height: int = DEFAULT_SIZE,
        camera_id: Optional[int] = None,
        camera_name: Optional[str] = None,
    ):
        if MUJOCO_PY_IMPORT_ERROR is not None:
            raise error.DependencyNotInstalled(
                f"{MUJOCO_PY_IMPORT_ERROR}. (HINT: you need to install mujoco_py, and also perform the setup instructions here: https://github.com/openai/mujoco-py/.)"
            )

        logger.warn(
            "This version of the mujoco environments depends "
            "on the mujoco-py bindings, which are no longer maintained "
            "and may stop working. Please upgrade to the v4 versions of "
            "the environments (which depend on the mujoco python bindings instead), unless "
            "you are trying to precisely replicate previous works)."
        )

        super().__init__(
            model_path,
            frame_skip,
            observation_space,
            render_mode,
            width,
            height,
            camera_id,
            camera_name,
        )

    def _initialize_simulation(self):
        self.model = mujoco_py.load_model_from_path(self.fullpath)
        self.sim = mujoco_py.MjSim(self.model)
        self.data = self.sim.data

    def _reset_simulation(self):
        self.sim.reset()

    def set_state(self, qpos, qvel):
        super().set_state(qpos, qvel)
        state = self.sim.get_state()
        state = mujoco_py.MjSimState(state.time, qpos, qvel, state.act, state.udd_state)
        self.sim.set_state(state)
        self.sim.forward()

    def _step_mujoco_simulation(self, ctrl, n_frames):
        self.sim.data.ctrl[:] = ctrl

        for _ in range(n_frames):
            self.sim.step()

    def render(self):
        width, height = self.width, self.height
        camera_name, camera_id = self.camera_name, self.camera_id
        if self.render_mode in {"rgb_array", "depth_array"}:
            if camera_id is not None and camera_name is not None:
                raise ValueError(
                    "Both `camera_id` and `camera_name` cannot be"
                    " specified at the same time."
                )

            no_camera_specified = camera_name is None and camera_id is None
            if no_camera_specified:
                camera_name = "track"

            if camera_id is None and camera_name in self.model._camera_name2id:
                if camera_name in self.model._camera_name2id:
                    camera_id = self.model.camera_name2id(camera_name)

                self._get_viewer(self.render_mode).render(
                    width, height, camera_id=camera_id
                )

        if self.render_mode == "rgb_array":
            data = self._get_viewer(self.render_mode).read_pixels(
                width, height, depth=False
            )
            # original image is upside-down, so flip it
            return data[::-1, :, :]
        elif self.render_mode == "depth_array":
            self._get_viewer(self.render_mode).render(width, height)
            # Extract depth part of the read_pixels() tuple
            data = self._get_viewer(self.render_mode).read_pixels(
                width, height, depth=True
            )[1]
            # original image is upside-down, so flip it
            return data[::-1, :]
        elif self.render_mode == "human":
            self._get_viewer(self.render_mode).render()

    def _get_viewer(
        self, mode
    ) -> Union["mujoco_py.MjViewer", "mujoco_py.MjRenderContextOffscreen"]:
        self.viewer = self._viewers.get(mode)
        if self.viewer is None:
            if mode == "human":
                self.viewer = mujoco_py.MjViewer(self.sim)

            elif mode in {"rgb_array", "depth_array"}:
                self.viewer = mujoco_py.MjRenderContextOffscreen(self.sim, -1)
            else:
                raise AttributeError(
                    f"Unknown mode: {mode}, expected modes: {self.metadata['render_modes']}"
                )

            self.viewer_setup()
            self._viewers[mode] = self.viewer

        return self.viewer

    def get_body_com(self, body_name):
        return self.data.get_body_xpos(body_name)


class MujocoEnv(BaseMujocoEnv):
    """Superclass for MuJoCo environments."""

    def __init__(
        self,
        model_path,
        frame_skip,
        observation_space: Space,
        render_mode: Optional[str] = None,
        width: int = DEFAULT_SIZE,
        height: int = DEFAULT_SIZE,
        camera_id: Optional[int] = None,
        camera_name: Optional[str] = None,
    ):
        if MUJOCO_IMPORT_ERROR is not None:
            raise error.DependencyNotInstalled(
                f"{MUJOCO_IMPORT_ERROR}. (HINT: you need to install mujoco)"
            )
        super().__init__(
            model_path,
            frame_skip,
            observation_space,
            render_mode,
            width,
            height,
            camera_id,
            camera_name,
        )

    def _initialize_simulation(self):
        self.model = mujoco.MjModel.from_xml_path(self.fullpath)
        # MjrContext will copy model.vis.global_.off* to con.off*
        self.model.vis.global_.offwidth = self.width
        self.model.vis.global_.offheight = self.height
        self.data = mujoco.MjData(self.model)

    def _reset_simulation(self):
        mujoco.mj_resetData(self.model, self.data)

    def set_state(self, qpos, qvel):
        super().set_state(qpos, qvel)
        self.data.qpos[:] = np.copy(qpos)
        self.data.qvel[:] = np.copy(qvel)
        if self.model.na == 0:
            self.data.act[:] = None
        mujoco.mj_forward(self.model, self.data)

    def _step_mujoco_simulation(self, ctrl, n_frames):
        self.data.ctrl[:] = ctrl

        mujoco.mj_step(self.model, self.data, nstep=self.frame_skip)

        # As of MuJoCo 2.0, force-related quantities like cacc are not computed
        # unless there's a force sensor in the model.
        # See https://github.com/openai/gym/issues/1541
        mujoco.mj_rnePostConstraint(self.model, self.data)

    def render(self):
        if self.render_mode in {
            "rgb_array",
            "depth_array",
        }:
            camera_id = self.camera_id
            camera_name = self.camera_name

            if camera_id is not None and camera_name is not None:
                raise ValueError(
                    "Both `camera_id` and `camera_name` cannot be"
                    " specified at the same time."
                )

            no_camera_specified = camera_name is None and camera_id is None
            if no_camera_specified:
                camera_name = "track"

            if camera_id is None:
                camera_id = mujoco.mj_name2id(
                    self.model,
                    mujoco.mjtObj.mjOBJ_CAMERA,
                    camera_name,
                )

                self._get_viewer(self.render_mode).render(camera_id=camera_id)

        if self.render_mode == "rgb_array":
            data = self._get_viewer(self.render_mode).read_pixels(depth=False)
            # original image is upside-down, so flip it
            return data[::-1, :, :]
        elif self.render_mode == "depth_array":
            self._get_viewer(self.render_mode).render()
            # Extract depth part of the read_pixels() tuple
            data = self._get_viewer(self.render_mode).read_pixels(depth=True)[1]
            # original image is upside-down, so flip it
            return data[::-1, :]
        elif self.render_mode == "human":
            self._get_viewer(self.render_mode).render()

    def close(self):
        if self.viewer is not None:
            self.viewer.close()
        super().close()

    def _get_viewer(
        self, mode
<<<<<<< HEAD
    ) -> Union["gym.envs.mujoco.Viewer", "gym.envs.mujoco.RenderContextOffscreen"]:
=======
    ) -> Union[
        "gym.envs.mujoco.mujoco_rendering.Viewer",
        "gym.envs.mujoco.mujoco_rendering.RenderContextOffscreen",
    ]:
>>>>>>> 54872abb
        self.viewer = self._viewers.get(mode)
        if self.viewer is None:
            if mode == "human":
                from gymnasium.envs.mujoco.mujoco_rendering import Viewer

                self.viewer = Viewer(self.model, self.data)
            elif mode in {"rgb_array", "depth_array"}:
                from gymnasium.envs.mujoco.mujoco_rendering import (
                    RenderContextOffscreen,
                )

                self.viewer = RenderContextOffscreen(self.model, self.data)
            else:
                raise AttributeError(
                    f"Unexpected mode: {mode}, expected modes: {self.metadata['render_modes']}"
                )

            self.viewer_setup()
            self._viewers[mode] = self.viewer
        return self.viewer

    def get_body_com(self, body_name):
        return self.data.body(body_name).xpos<|MERGE_RESOLUTION|>--- conflicted
+++ resolved
@@ -394,14 +394,10 @@
 
     def _get_viewer(
         self, mode
-<<<<<<< HEAD
-    ) -> Union["gym.envs.mujoco.Viewer", "gym.envs.mujoco.RenderContextOffscreen"]:
-=======
     ) -> Union[
         "gym.envs.mujoco.mujoco_rendering.Viewer",
         "gym.envs.mujoco.mujoco_rendering.RenderContextOffscreen",
     ]:
->>>>>>> 54872abb
         self.viewer = self._viewers.get(mode)
         if self.viewer is None:
             if mode == "human":
