--- conflicted
+++ resolved
@@ -49,25 +49,14 @@
 
     Environments have the additional attributes for users to understand the implementation
 
-<<<<<<< HEAD
     - :attr:`action_space` - The Space object corresponding to valid actions, all valid actions should be contained with the space.
     - :attr:`observation_space` - The Space object corresponding to valid observations, all valid observations should be contained with the space.
     - :attr:`reward_range` - A tuple corresponding to the minimum and maximum possible rewards for an agent over an episode.
       The default reward range is set to :math:`(-\infty,+\infty)`.
-    - :attr:`spec` - An environment spec that contains the information used to initialise the environment from `gym.make`
+    - :attr:`spec` - An environment spec that contains the information used to initialize the environment from `gymnasium.make`
     - :attr:`metadata` - The metadata of the environment, i.e. render modes, render fps
     - :attr:`np_random` - The random number generator for the environment. This is automatically assigned during
       `super().reset(seed=seed)` and when assessing `self.np_random`.
-=======
-    - :attr:`action_space` - The Space object corresponding to valid actions
-    - :attr:`observation_space` - The Space object corresponding to valid observations
-    - :attr:`reward_range` - A tuple corresponding to the minimum and maximum possible rewards
-    - :attr:`spec` - An environment spec that contains the information used to initialize the environment from `gymnasium.make`
-    - :attr:`metadata` - The metadata of the environment, i.e. render modes
-    - :attr:`np_random` - The random number generator for the environment
-
-    Note: a default reward range set to :math:`(-\infty,+\infty)` already exists. Set it if you want a narrower range.
->>>>>>> 5ab0ea83
     """
 
     # Set this in SOME subclasses
@@ -84,20 +73,6 @@
     # Created
     _np_random: Optional[np.random.Generator] = None
 
-<<<<<<< HEAD
-=======
-    @property
-    def np_random(self) -> np.random.Generator:
-        """Returns the environment's internal :attr:`_np_random` that if not set will initialize with a random seed."""
-        if self._np_random is None:
-            self._np_random, seed = seeding.np_random()
-        return self._np_random
-
-    @np_random.setter
-    def np_random(self, value: np.random.Generator):
-        self._np_random = value
-
->>>>>>> 5ab0ea83
     def step(self, action: ActType) -> Tuple[ObsType, float, bool, bool, dict]:
         """Run one timestep of the environment's dynamics using the agent actions.
 
@@ -108,7 +83,6 @@
             action (ActType): an action provided by the agent to update the environment state.
 
         Returns:
-<<<<<<< HEAD
             observation (ObsType): An element of the environment's :attr:`observation_space` as the next observation due to the agent actions.
                 An example is a numpy array containing the positions and velocities of the pole in CartPole.
             reward (float): The reward as a result of taking the action.
@@ -116,32 +90,18 @@
                 which can be positive or negative. An example is reaching the goal state or moving into the lava from
                 the Sutton and Barton, Gridworld. If true, the user needs to call :meth:`reset`.
             truncated (bool): Whether the truncation condition outside the scope of the MDP is satisfied.
-                Typically, this is a timelimit, but could also be used to indicate agent physically going out of bounds.
-=======
-            observation (object): this will be an element of the environment's :attr:`observation_space`.
-                This may, for instance, be a numpy array containing the positions and velocities of certain objects.
-            reward (float): The amount of reward returned as a result of taking the action.
-            terminated (bool): whether a `terminal state` (as defined under the MDP of the task) is reached.
-                In this case further step() calls could return undefined results.
-            truncated (bool): whether a truncation condition outside the scope of the MDP is satisfied.
-                Typically a timelimit, but could also be used to indicate an agent physically going out of bounds.
->>>>>>> 5ab0ea83
+                Typically, this is a timelimit, but could also be used to indicate an agent physically going out of bounds.
                 Can be used to end the episode prematurely before a `terminal state` is reached.
                 If true, the user needs to call :meth:`reset`.
             info (dict): Contains auxiliary diagnostic information (helpful for debugging, learning, and logging).
                 This might, for instance, contain: metrics that describe the agent's performance state, variables that are
                 hidden from observations, or individual reward terms that are combined to produce the total reward.
-<<<<<<< HEAD
                 In OpenAI Gym <v26, it contains "TimeLimit.truncated" to distinguishes truncation and termination,
                 however this is deprecated in favour of returning terminated and truncated variables.
             done (bool): (Deprecated) A boolean value for if the episode has ended, in which case further :meth:`step` calls will
                 return undefined results. This was removed in OpenAI Gym v26 in favor of terminated and truncated attributes.
                 A done signal may be emitted for different reasons: Maybe the task underlying the environment was solved successfully,
                 a certain timelimit was exceeded, or the physics simulation has entered an invalid state.
-=======
-                It also can contain information that distinguishes truncation and termination, however, this is deprecated in favor
-                of returning two booleans, and will be removed in a future version.
->>>>>>> 5ab0ea83
         """
         raise NotImplementedError
 
@@ -204,7 +164,7 @@
           A frame is a `np.ndarray` with shape `(x, y, 3)` representing RGB values for an x-by-y pixel image.
         - "ansi": Return a strings (str) or StringIO.StringIO containing a terminal-style text representation
           for each time step. The text can include newlines and ANSI escape sequences (e.g. for colors).
-        - "rgb_array_list" and "ansi_list": List based version of render modes are possible (except Human) through the 
+        - "rgb_array_list" and "ansi_list": List based version of render modes are possible (except Human) through the
           wrapper, :class:`RenderCollection` that is automatically applied during `gymnasium.make(..., render_mode="rgb_array_list")`.
           The frames collected are popped after :meth:`render` is called or :meth:`reset`.
 
@@ -214,15 +174,11 @@
         raise NotImplementedError
 
     def close(self):
-<<<<<<< HEAD
         """Cleans up the environment that should be closed before the environment goes out of scope or after the
         environment has been used.
 
         This is critical for closing rendering windows, database or HTTP connections.
         """
-=======
-        """Override close in your subclass to perform any necessary cleanup."""
->>>>>>> 5ab0ea83
         pass
 
     @property
@@ -230,11 +186,7 @@
         """Returns the base non-wrapped environment (i.e., removes all wrappers).
 
         Returns:
-<<<<<<< HEAD
             Env: The base non-wrapped :class:`gymnasium.Env` instance
-=======
-            Env: The base non-wrapped gymnasium.Env instance
->>>>>>> 5ab0ea83
         """
         return self
 
@@ -292,14 +244,14 @@
     In order to wrap an environment, you must first initialize a base environment. Then you can pass this environment along
     with (possibly optional) parameters to the wrapper's constructor.
 
-    >>> import gymnasium as gym
-    >>> from gymnasium.wrappers import RescaleAction
-    >>> base_env = gym.make("BipedalWalker-v3")
-    >>> base_env.action_space
-    Box([-1. -1. -1. -1.], [1. 1. 1. 1.], (4,), float32)
-    >>> wrapped_env = RescaleAction(base_env, min_action=0, max_action=1)
-    >>> wrapped_env.action_space
-    Box([0. 0. 0. 0.], [1. 1. 1. 1.], (4,), float32)
+        >>> import gymnasium as gym
+        >>> from gymnasium.wrappers import RescaleAction
+        >>> base_env = gym.make("BipedalWalker-v3")
+        >>> base_env.action_space
+        Box([-1. -1. -1. -1.], [1. 1. 1. 1.], (4,), float32)
+        >>> wrapped_env = RescaleAction(base_env, min_action=0, max_action=1)
+        >>> wrapped_env.action_space
+        Box([0. 0. 0. 0.], [1. 1. 1. 1.], (4,), float32)
 
     You can access the environment underneath the **first** wrapper by using the :attr:`env` attribute.
     As the :class:`Wrapper` class inherits from :class:`Env` then :attr:`env` can be another wrapper.
@@ -460,13 +412,8 @@
 class ObservationWrapper(Wrapper):
     """Superclass of wrappers that can modify observations using :meth:`observation` for :meth:`reset` and :meth:`step`.
 
-<<<<<<< HEAD
     If you would like to apply a function to only the observation before
-    passing it to learning code, you can simply inherit from :class:`ObservationWrapper` and overwrite the method
-=======
-    If you would like to apply a function to the observation that is returned by the base environment before
     passing it to the learning code, you can simply inherit from :class:`ObservationWrapper` and overwrite the method
->>>>>>> 5ab0ea83
     :meth:`observation` to implement that transformation. The transformation defined in that method must be
     reflected by the :attr:`env` observation space. Otherwise, you need to specify the new observation space of the
     wrapper by setting :attr:`self.observation_space` in the :meth:`__init__` method of your wrapper.
@@ -524,7 +471,7 @@
     because it is intrinsic), we want to clip the reward to a range to gain some numerical stability.
     To do that, we could, for instance, implement the following wrapper::
 
-        class ClipReward(gym.RewardWrapper):
+        class ClipReward(gymnasium.RewardWrapper):
             def __init__(self, env, min_reward, max_reward):
                 super().__init__(env)
                 self.min_reward = min_reward
