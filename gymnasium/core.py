--- conflicted
+++ resolved
@@ -101,11 +101,7 @@
             terminated (bool): whether a `terminal state` (as defined under the MDP of the task) is reached.
                 In this case further step() calls could return undefined results.
             truncated (bool): whether a truncation condition outside the scope of the MDP is satisfied.
-<<<<<<< HEAD
-                Typically, a timelimit, but could also be used to indicate agent physically going out of bounds.
-=======
                 Typically a timelimit, but could also be used to indicate an agent physically going out of bounds.
->>>>>>> ab03f684
                 Can be used to end the episode prematurely before a `terminal state` is reached.
             info (dictionary): `info` contains auxiliary diagnostic information (helpful for debugging, learning, and logging).
                 This might, for instance, contain: metrics that describe the agent's performance state, variables that are
@@ -374,13 +370,7 @@
     ``observation["target_position"] - observation["agent_position"]``. For this, you could implement an
     observation wrapper like this::
 
-<<<<<<< HEAD
-        import gymnasium as gym
-        from gymnasium.spaces import Box
-        class RelativePosition(gym.ObservationWrapper):
-=======
         class RelativePosition(gymnasium.ObservationWrapper):
->>>>>>> ab03f684
             def __init__(self, env):
                 super().__init__(env)
                 self.observation_space = Box(shape=(2,), low=-np.inf, high=np.inf)
@@ -424,11 +414,7 @@
     because it is intrinsic), we want to clip the reward to a range to gain some numerical stability.
     To do that, we could, for instance, implement the following wrapper::
 
-<<<<<<< HEAD
-        import gymnasium as gym
-=======
->>>>>>> ab03f684
-        class ClipReward(gym.RewardWrapper):
+        class ClipReward(gymnasium.RewardWrapper):
             def __init__(self, env, min_reward, max_reward):
                 super().__init__(env)
                 self.min_reward = min_reward
@@ -464,27 +450,13 @@
     Let’s say you have an environment with action space of type :class:`gymnasium.spaces.Box`, but you would only like
     to use a finite subset of actions. Then, you might want to implement the following wrapper::
 
-<<<<<<< HEAD
-         import gymnasium as gym
-         from gymnasium.spaces import Discrete
-         class DiscreteActions(gym.ActionWrapper):
-=======
         class DiscreteActions(gymnasium.ActionWrapper):
->>>>>>> ab03f684
             def __init__(self, env, disc_to_cont):
                 super().__init__(env)
                 self.disc_to_cont = disc_to_cont
                 self.action_space = Discrete(len(disc_to_cont))
 
             def action(self, act):
-<<<<<<< HEAD
-                return self.disc_to_cont[ac
-         if __name__ == "__main__":
-             env = gym.make("LunarLanderContinuous-v2")
-             wrapped_env = DiscreteActions(env, [np.array([1,0]), np.array([-1,0]),
-                                                 np.array([0,1]), np.array([0,-1])])
-             print(wrapped_env.action_space)         #Discrete(4)
-=======
                 return self.disc_to_cont[act]
 
         if __name__ == "__main__":
@@ -492,7 +464,6 @@
             wrapped_env = DiscreteActions(env, [np.array([1,0]), np.array([-1,0]),
                                                 np.array([0,1]), np.array([0,-1])])
             print(wrapped_env.action_space)         #Discrete(4)
->>>>>>> ab03f684
 
 
     Among others, Gymnasium provides the action wrappers :class:`ClipAction` and :class:`RescaleAction`.
