"""Core API for Environment, Wrapper, ActionWrapper, RewardWrapper and ObservationWrapper."""
from __future__ import annotations

from copy import deepcopy
from typing import TYPE_CHECKING, Any, Generic, SupportsFloat, TypeVar

import numpy as np

from gymnasium import logger, spaces
from gymnasium.utils import RecordConstructorArgs, seeding


if TYPE_CHECKING:
    from gymnasium.envs.registration import EnvSpec, WrapperSpec

ObsType = TypeVar("ObsType")
ActType = TypeVar("ActType")
RenderFrame = TypeVar("RenderFrame")


class Env(Generic[ObsType, ActType]):
    r"""The main Gymnasium class for implementing Reinforcement Learning Agents environments.

    The class encapsulates an environment with arbitrary behind-the-scenes dynamics through the :meth:`step` and :meth:`reset` functions.
    An environment can be partially or fully observed by single agents. For multi-agent environments, see PettingZoo.

    The main API methods that users of this class need to know are:

    - :meth:`step` - Updates an environment with actions returning the next agent observation, the reward for taking that actions,
      if the environment has terminated or truncated due to the latest action and information from the environment about the step, i.e. metrics, debug info.
    - :meth:`reset` - Resets the environment to an initial state, required before calling step.
      Returns the first agent observation for an episode and information, i.e. metrics, debug info.
    - :meth:`render` - Renders the environments to help visualise what the agent see, examples modes are "human", "rgb_array", "ansi" for text.
    - :meth:`close` - Closes the environment, important when external software is used, i.e. pygame for rendering, databases

    Environments have additional attributes for users to understand the implementation

    - :attr:`action_space` - The Space object corresponding to valid actions, all valid actions should be contained within the space.
    - :attr:`observation_space` - The Space object corresponding to valid observations, all valid observations should be contained within the space.
    - :attr:`reward_range` - A tuple corresponding to the minimum and maximum possible rewards for an agent over an episode.
      The default reward range is set to :math:`(-\infty,+\infty)`.
    - :attr:`spec` - An environment spec that contains the information used to initialize the environment from :meth:`gymnasium.make`
    - :attr:`metadata` - The metadata of the environment, i.e. render modes, render fps
    - :attr:`np_random` - The random number generator for the environment. This is automatically assigned during
      ``super().reset(seed=seed)`` and when assessing ``self.np_random``.

    .. seealso:: For modifying or extending environments use the :py:class:`gymnasium.Wrapper` class

    Note:
        To get reproducible sampling of actions, a seed can be set with ``env.action_space.seed(123)``.
    """

    # Set this in SOME subclasses
    metadata: dict[str, Any] = {"render_modes": []}
    # define render_mode if your environment supports rendering
    render_mode: str | None = None
    spec: EnvSpec | None = None

    # Set these in ALL subclasses
    action_space: spaces.Space[ActType]
    observation_space: spaces.Space[ObsType]

    # Created
    _np_random: np.random.Generator | None = None

    def step(
        self, action: ActType
    ) -> tuple[ObsType, SupportsFloat, bool, bool, dict[str, Any]]:
        """Run one timestep of the environment's dynamics using the agent actions.

        When the end of an episode is reached (``terminated or truncated``), it is necessary to call :meth:`reset` to
        reset this environment's state for the next episode.

        .. versionchanged:: 0.26

            The Step API was changed removing ``done`` in favor of ``terminated`` and ``truncated`` to make it clearer
            to users when the environment had terminated or truncated which is critical for reinforcement learning
            bootstrapping algorithms.

        Args:
            action (ActType): an action provided by the agent to update the environment state.

        Returns:
            observation (ObsType): An element of the environment's :attr:`observation_space` as the next observation due to the agent actions.
                An example is a numpy array containing the positions and velocities of the pole in CartPole.
            reward (SupportsFloat): The reward as a result of taking the action.
            terminated (bool): Whether the agent reaches the terminal state (as defined under the MDP of the task)
                which can be positive or negative. An example is reaching the goal state or moving into the lava from
                the Sutton and Barton, Gridworld. If true, the user needs to call :meth:`reset`.
            truncated (bool): Whether the truncation condition outside the scope of the MDP is satisfied.
                Typically, this is a timelimit, but could also be used to indicate an agent physically going out of bounds.
                Can be used to end the episode prematurely before a terminal state is reached.
                If true, the user needs to call :meth:`reset`.
            info (dict): Contains auxiliary diagnostic information (helpful for debugging, learning, and logging).
                This might, for instance, contain: metrics that describe the agent's performance state, variables that are
                hidden from observations, or individual reward terms that are combined to produce the total reward.
                In OpenAI Gym <v26, it contains "TimeLimit.truncated" to distinguish truncation and termination,
                however this is deprecated in favour of returning terminated and truncated variables.
            done (bool): (Deprecated) A boolean value for if the episode has ended, in which case further :meth:`step` calls will
                return undefined results. This was removed in OpenAI Gym v26 in favor of terminated and truncated attributes.
                A done signal may be emitted for different reasons: Maybe the task underlying the environment was solved successfully,
                a certain timelimit was exceeded, or the physics simulation has entered an invalid state.
        """
        raise NotImplementedError

    def reset(
        self,
        *,
        seed: int | None = None,
        options: dict[str, Any] | None = None,
    ) -> tuple[ObsType, dict[str, Any]]:  # type: ignore
        """Resets the environment to an initial internal state, returning an initial observation and info.

        This method generates a new starting state often with some randomness to ensure that the agent explores the
        state space and learns a generalised policy about the environment. This randomness can be controlled
        with the ``seed`` parameter otherwise if the environment already has a random number generator and
        :meth:`reset` is called with ``seed=None``, the RNG is not reset.

        Therefore, :meth:`reset` should (in the typical use case) be called with a seed right after initialization and then never again.

        For Custom environments, the first line of :meth:`reset` should be ``super().reset(seed=seed)`` which implements
        the seeding correctly.

        .. versionchanged:: v0.25

            The ``return_info`` parameter was removed and now info is expected to be returned.

        Args:
            seed (optional int): The seed that is used to initialize the environment's PRNG (`np_random`).
                If the environment does not already have a PRNG and ``seed=None`` (the default option) is passed,
                a seed will be chosen from some source of entropy (e.g. timestamp or /dev/urandom).
                However, if the environment already has a PRNG and ``seed=None`` is passed, the PRNG will *not* be reset.
                If you pass an integer, the PRNG will be reset even if it already exists.
                Usually, you want to pass an integer *right after the environment has been initialized and then never again*.
                Please refer to the minimal example above to see this paradigm in action.
            options (optional dict): Additional information to specify how the environment is reset (optional,
                depending on the specific environment)

        Returns:
            observation (ObsType): Observation of the initial state. This will be an element of :attr:`observation_space`
                (typically a numpy array) and is analogous to the observation returned by :meth:`step`.
            info (dictionary):  This dictionary contains auxiliary information complementing ``observation``. It should be analogous to
                the ``info`` returned by :meth:`step`.
        """
        # Initialize the RNG if the seed is manually passed
        if seed is not None:
            self._np_random, seed = seeding.np_random(seed)

    def render(self) -> RenderFrame | list[RenderFrame] | None:
        """Compute the render frames as specified by :attr:`render_mode` during the initialization of the environment.

        The environment's :attr:`metadata` render modes (`env.metadata["render_modes"]`) should contain the possible
        ways to implement the render modes. In addition, list versions for most render modes is achieved through
        `gymnasium.make` which automatically applies a wrapper to collect rendered frames.

        Note:
            As the :attr:`render_mode` is known during ``__init__``, the objects used to render the environment state
            should be initialised in ``__init__``.

        By convention, if the :attr:`render_mode` is:

        - None (default): no render is computed.
        - "human": The environment is continuously rendered in the current display or terminal, usually for human consumption.
          This rendering should occur during :meth:`step` and :meth:`render` doesn't need to be called. Returns ``None``.
        - "rgb_array": Return a single frame representing the current state of the environment.
          A frame is a ``np.ndarray`` with shape ``(x, y, 3)`` representing RGB values for an x-by-y pixel image.
        - "ansi": Return a strings (``str``) or ``StringIO.StringIO`` containing a terminal-style text representation
          for each time step. The text can include newlines and ANSI escape sequences (e.g. for colors).
        - "rgb_array_list" and "ansi_list": List based version of render modes are possible (except Human) through the
          wrapper, :py:class:`gymnasium.wrappers.RenderCollection` that is automatically applied during ``gymnasium.make(..., render_mode="rgb_array_list")``.
          The frames collected are popped after :meth:`render` is called or :meth:`reset`.

        Note:
            Make sure that your class's :attr:`metadata` ``"render_modes"`` key includes the list of supported modes.

        .. versionchanged:: 0.25.0

            The render function was changed to no longer accept parameters, rather these parameters should be specified
            in the environment initialised, i.e., ``gymnasium.make("CartPole-v1", render_mode="human")``
        """
        raise NotImplementedError

    def close(self):
        """After the user has finished using the environment, close contains the code necessary to "clean up" the environment.

        This is critical for closing rendering windows, database or HTTP connections.
        Calling ``close`` on an already closed environment has no effect and won't raise an error.
        """
        pass

    @property
    def unwrapped(self) -> Env[ObsType, ActType]:
        """Returns the base non-wrapped environment.

        Returns:
            Env: The base non-wrapped :class:`gymnasium.Env` instance
        """
        return self

    @property
    def np_random(self) -> np.random.Generator:
        """Returns the environment's internal :attr:`_np_random` that if not set will initialise with a random seed.

        Returns:
            Instances of `np.random.Generator`
        """
        if self._np_random is None:
            self._np_random, _ = seeding.np_random()
        return self._np_random

    @np_random.setter
    def np_random(self, value: np.random.Generator):
        self._np_random = value

    def __str__(self):
        """Returns a string of the environment with :attr:`spec` id's if :attr:`spec.

        Returns:
            A string identifying the environment
        """
        if self.spec is None:
            return f"<{type(self).__name__} instance>"
        else:
            return f"<{type(self).__name__}<{self.spec.id}>>"

    def __enter__(self):
        """Support with-statement for the environment."""
        return self

    def __exit__(self, *args: Any):
        """Support with-statement for the environment and closes the environment."""
        self.close()
        # propagate exception
        return False

<<<<<<< HEAD
    def get_attr(self, name: str) -> Any:
=======
    def get_wrapper_attr(self, name: str) -> Any:
>>>>>>> 7ddce8c8
        """Gets the attribute `name` from the environment."""
        return getattr(self, name)


WrapperObsType = TypeVar("WrapperObsType")
WrapperActType = TypeVar("WrapperActType")


class Wrapper(
    Env[WrapperObsType, WrapperActType],
    Generic[WrapperObsType, WrapperActType, ObsType, ActType],
):
    """Wraps a :class:`gymnasium.Env` to allow a modular transformation of the :meth:`step` and :meth:`reset` methods.

    This class is the base class of all wrappers to change the behavior of the underlying environment.
    Wrappers that inherit from this class can modify the :attr:`action_space`, :attr:`observation_space`,
    :attr:`reward_range` and :attr:`metadata` attributes, without changing the underlying environment's attributes.
    Moreover, the behavior of the :meth:`step` and :meth:`reset` methods can be changed by these wrappers.

    Some attributes (:attr:`spec`, :attr:`render_mode`, :attr:`np_random`) will point back to the wrapper's environment
    (i.e. to the corresponding attributes of :attr:`env`).

    Note:
        If you inherit from :class:`Wrapper`, don't forget to call ``super().__init__(env)``
    """

    def __init__(self, env: Env[ObsType, ActType]):
        """Wraps an environment to allow a modular transformation of the :meth:`step` and :meth:`reset` methods.

        Args:
            env: The environment to wrap
        """
        self.env = env

        self._action_space: spaces.Space[WrapperActType] | None = None
        self._observation_space: spaces.Space[WrapperObsType] | None = None
        self._metadata: dict[str, Any] | None = None

        self._cached_spec: EnvSpec | None = None

<<<<<<< HEAD
    def get_attr(self, name: str) -> Any:
        """Gets an attribute from the wrapper and lower environments if `name` doesn't exist in this object.

        Args:
            name: The variable name to get

        Returns:
            The variable with name in wrapper or lower environments
        """
        if hasattr(self, name):
            return getattr(self, name)
        else:
            try:
                return self.env.get_attr(name)
            except AttributeError as e:
                raise AttributeError(
                    f"wrapper {self.class_name()} has no attribute {name!r}"
                ) from e
=======
    def __getattr__(self, name: str) -> Any:
        """Returns an attribute with ``name``, unless ``name`` starts with an underscore.

        Args:
            name: The variable name

        Returns:
            The value of the variable in the wrapper stack

        Warnings:
            This feature is deprecated and removed in v1.0 and replaced with `env.get_attr(name})`
        """
        if name == "_np_random":
            raise AttributeError(
                "Can't access `_np_random` of a wrapper, use `self.unwrapped._np_random` or `self.np_random`."
            )
        elif name.startswith("_"):
            raise AttributeError(f"accessing private attribute '{name}' is prohibited")
        logger.warn(
            f"env.{name} to get variables from other wrappers is deprecated and will be removed in v1.0, "
            f"to get this variable you can do `env.unwrapped.{name}` for environment variables or `env.get_attr('{name}')` that will search the reminding wrappers."
        )
        return getattr(self.env, name)
>>>>>>> 7ddce8c8

    def get_wrapper_attr(self, name: str) -> Any:
        """Gets an attribute from the wrapper and lower environments if `name` doesn't exist in this object.

        Args:
            name: The variable name to get

        Returns:
            The variable with name in wrapper or lower environments
        """
        if hasattr(self, name):
            return getattr(self, name)
        else:
            try:
                return self.env.get_wrapper_attr(name)
            except AttributeError as e:
                raise AttributeError(
                    f"wrapper {self.class_name()} has no attribute {name!r}"
                ) from e

    @property
    def spec(self) -> EnvSpec | None:
        """Returns the :attr:`Env` :attr:`spec` attribute with the `WrapperSpec` if the wrapper inherits from `EzPickle`."""
        if self._cached_spec is not None:
            return self._cached_spec

        env_spec = self.env.spec
        if env_spec is not None:
            # See if the wrapper inherits from `RecordConstructorArgs` then add the kwargs otherwise use `None` for the wrapper kwargs. This will raise an error in `make`
            if isinstance(self, RecordConstructorArgs):
                kwargs = getattr(self, "_saved_kwargs")
                if "env" in kwargs:
                    kwargs = deepcopy(kwargs)
                    kwargs.pop("env")
            else:
                kwargs = None

            from gymnasium.envs.registration import WrapperSpec

            wrapper_spec = WrapperSpec(
                name=self.class_name(),
                entry_point=f"{self.__module__}:{type(self).__name__}",
                kwargs=kwargs,
            )

            # to avoid reference issues we deepcopy the prior environments spec and add the new information
            env_spec = deepcopy(env_spec)
            env_spec.additional_wrappers += (wrapper_spec,)

        self._cached_spec = env_spec
        return env_spec

    @classmethod
    def wrapper_spec(cls, **kwargs: Any) -> WrapperSpec:
        """Generates a `WrapperSpec` for the wrappers."""
        from gymnasium.envs.registration import WrapperSpec

        return WrapperSpec(
            name=cls.class_name(),
            entry_point=f"{cls.__module__}:{cls.__name__}",
            kwargs=kwargs,
        )

    @classmethod
    def class_name(cls) -> str:
        """Returns the class name of the wrapper."""
        return cls.__name__

    @property
    def action_space(
        self,
    ) -> spaces.Space[ActType] | spaces.Space[WrapperActType]:
        """Return the :attr:`Env` :attr:`action_space` unless overwritten then the wrapper :attr:`action_space` is used."""
        if self._action_space is None:
            return self.env.action_space
        return self._action_space

    @action_space.setter
    def action_space(self, space: spaces.Space[WrapperActType]):
        self._action_space = space

    @property
    def observation_space(
        self,
    ) -> spaces.Space[ObsType] | spaces.Space[WrapperObsType]:
        """Return the :attr:`Env` :attr:`observation_space` unless overwritten then the wrapper :attr:`observation_space` is used."""
        if self._observation_space is None:
            return self.env.observation_space
        return self._observation_space

    @observation_space.setter
    def observation_space(self, space: spaces.Space[WrapperObsType]):
        self._observation_space = space

    @property
<<<<<<< HEAD
=======
    def reward_range(self) -> tuple[SupportsFloat, SupportsFloat]:
        """Return the :attr:`Env` :attr:`reward_range` unless overwritten then the wrapper :attr:`reward_range` is used."""
        if self._reward_range is None:
            return self.env.reward_range
        logger.warn("The `reward_range` is deprecated and will be removed in v1.0")
        return self._reward_range

    @reward_range.setter
    def reward_range(self, value: tuple[SupportsFloat, SupportsFloat]):
        self._reward_range = value

    @property
>>>>>>> 7ddce8c8
    def metadata(self) -> dict[str, Any]:
        """Returns the :attr:`Env` :attr:`metadata`."""
        if self._metadata is None:
            return self.env.metadata
        return self._metadata

    @metadata.setter
    def metadata(self, value: dict[str, Any]):
        self._metadata = value

    @property
    def render_mode(self) -> str | None:
        """Returns the :attr:`Env` :attr:`render_mode`."""
        return self.env.render_mode

    @property
    def np_random(self) -> np.random.Generator:
        """Returns the :attr:`Env` :attr:`np_random` attribute."""
        return self.env.np_random

    @np_random.setter
    def np_random(self, value: np.random.Generator):
        self.env.np_random = value

    @property
    def _np_random(self):
        """This code will never be run due to __getattr__ being called prior this.

        It seems that @property overwrites the variable (`_np_random`) meaning that __getattr__ gets called with the missing variable.
        """
        raise AttributeError(
            "Can't access `_np_random` of a wrapper, use `.unwrapped._np_random` or `.np_random`."
        )

    def step(
        self, action: WrapperActType
    ) -> tuple[WrapperObsType, SupportsFloat, bool, bool, dict[str, Any]]:
        """Uses the :meth:`step` of the :attr:`env` that can be overwritten to change the returned data."""
        return self.env.step(action)

    def reset(
        self, *, seed: int | None = None, options: dict[str, Any] | None = None
    ) -> tuple[WrapperObsType, dict[str, Any]]:
        """Uses the :meth:`reset` of the :attr:`env` that can be overwritten to change the returned data."""
        return self.env.reset(seed=seed, options=options)

    def render(self) -> RenderFrame | list[RenderFrame] | None:
        """Uses the :meth:`render` of the :attr:`env` that can be overwritten to change the returned data."""
        return self.env.render()

    def close(self):
        """Closes the wrapper and :attr:`env`."""
        return self.env.close()

    def __str__(self):
        """Returns the wrapper name and the :attr:`env` representation string."""
        return f"<{type(self).__name__}{self.env}>"

    def __repr__(self):
        """Returns the string representation of the wrapper."""
        return str(self)

    @property
    def unwrapped(self) -> Env[ObsType, ActType]:
        """Returns the base environment of the wrapper.

        This will be the bare :class:`gymnasium.Env` environment, underneath all layers of wrappers.
        """
        return self.env.unwrapped


class ObservationWrapper(Wrapper[WrapperObsType, ActType, ObsType, ActType]):
    """Superclass of wrappers that can modify observations using :meth:`observation` for :meth:`reset` and :meth:`step`.

    If you would like to apply a function to only the observation before
    passing it to the learning code, you can simply inherit from :class:`ObservationWrapper` and overwrite the method
    :meth:`observation` to implement that transformation. The transformation defined in that method must be
    reflected by the :attr:`env` observation space. Otherwise, you need to specify the new observation space of the
    wrapper by setting :attr:`self.observation_space` in the :meth:`__init__` method of your wrapper.

    Among others, Gymnasium provides the observation wrapper :class:`TimeAwareObservation`, which adds information about the
    index of the timestep to the observation.
    """

    def __init__(self, env: Env[ObsType, ActType]):
        """Constructor for the observation wrapper."""
        Wrapper.__init__(self, env)

    def reset(
        self, *, seed: int | None = None, options: dict[str, Any] | None = None
    ) -> tuple[WrapperObsType, dict[str, Any]]:
        """Modifies the :attr:`env` after calling :meth:`reset`, returning a modified observation using :meth:`self.observation`."""
        obs, info = self.env.reset(seed=seed, options=options)
        return self.observation(obs), info

    def step(
        self, action: ActType
    ) -> tuple[WrapperObsType, SupportsFloat, bool, bool, dict[str, Any]]:
        """Modifies the :attr:`env` after calling :meth:`step` using :meth:`self.observation` on the returned observations."""
        observation, reward, terminated, truncated, info = self.env.step(action)
        return self.observation(observation), reward, terminated, truncated, info

    def observation(self, observation: ObsType) -> WrapperObsType:
        """Returns a modified observation.

        Args:
            observation: The :attr:`env` observation

        Returns:
            The modified observation
        """
        raise NotImplementedError


class RewardWrapper(Wrapper[ObsType, ActType, ObsType, ActType]):
    """Superclass of wrappers that can modify the returning reward from a step.

    If you would like to apply a function to the reward that is returned by the base environment before
    passing it to learning code, you can simply inherit from :class:`RewardWrapper` and overwrite the method
    :meth:`reward` to implement that transformation.
    This transformation might change the :attr:`reward_range`; to specify the :attr:`reward_range` of your wrapper,
    you can simply define :attr:`self.reward_range` in :meth:`__init__`.
    """

    def __init__(self, env: Env[ObsType, ActType]):
        """Constructor for the Reward wrapper."""
        Wrapper.__init__(self, env)

    def step(
        self, action: ActType
    ) -> tuple[ObsType, SupportsFloat, bool, bool, dict[str, Any]]:
        """Modifies the :attr:`env` :meth:`step` reward using :meth:`self.reward`."""
        observation, reward, terminated, truncated, info = self.env.step(action)
        return observation, self.reward(reward), terminated, truncated, info

    def reward(self, reward: SupportsFloat) -> SupportsFloat:
        """Returns a modified environment ``reward``.

        Args:
            reward: The :attr:`env` :meth:`step` reward

        Returns:
            The modified `reward`
        """
        raise NotImplementedError


class ActionWrapper(Wrapper[ObsType, WrapperActType, ObsType, ActType]):
    """Superclass of wrappers that can modify the action before :meth:`env.step`.

    If you would like to apply a function to the action before passing it to the base environment,
    you can simply inherit from :class:`ActionWrapper` and overwrite the method :meth:`action` to implement
    that transformation. The transformation defined in that method must take values in the base environment’s
    action space. However, its domain might differ from the original action space.
    In that case, you need to specify the new action space of the wrapper by setting :attr:`self.action_space` in
    the :meth:`__init__` method of your wrapper.

    Among others, Gymnasium provides the action wrappers :class:`ClipAction` and :class:`RescaleAction` for clipping and rescaling actions.
    """

    def __init__(self, env: Env[ObsType, ActType]):
        """Constructor for the action wrapper."""
        Wrapper.__init__(self, env)

    def step(
        self, action: WrapperActType
    ) -> tuple[ObsType, SupportsFloat, bool, bool, dict[str, Any]]:
        """Runs the :attr:`env` :meth:`env.step` using the modified ``action`` from :meth:`self.action`."""
        return self.env.step(self.action(action))

    def action(self, action: WrapperActType) -> ActType:
        """Returns a modified action before :meth:`env.step` is called.

        Args:
            action: The original :meth:`step` actions

        Returns:
            The modified actions
        """
        raise NotImplementedError<|MERGE_RESOLUTION|>--- conflicted
+++ resolved
@@ -6,7 +6,7 @@
 
 import numpy as np
 
-from gymnasium import logger, spaces
+from gymnasium import spaces
 from gymnasium.utils import RecordConstructorArgs, seeding
 
 
@@ -233,11 +233,7 @@
         # propagate exception
         return False
 
-<<<<<<< HEAD
-    def get_attr(self, name: str) -> Any:
-=======
     def get_wrapper_attr(self, name: str) -> Any:
->>>>>>> 7ddce8c8
         """Gets the attribute `name` from the environment."""
         return getattr(self, name)
 
@@ -277,51 +273,6 @@
         self._metadata: dict[str, Any] | None = None
 
         self._cached_spec: EnvSpec | None = None
-
-<<<<<<< HEAD
-    def get_attr(self, name: str) -> Any:
-        """Gets an attribute from the wrapper and lower environments if `name` doesn't exist in this object.
-
-        Args:
-            name: The variable name to get
-
-        Returns:
-            The variable with name in wrapper or lower environments
-        """
-        if hasattr(self, name):
-            return getattr(self, name)
-        else:
-            try:
-                return self.env.get_attr(name)
-            except AttributeError as e:
-                raise AttributeError(
-                    f"wrapper {self.class_name()} has no attribute {name!r}"
-                ) from e
-=======
-    def __getattr__(self, name: str) -> Any:
-        """Returns an attribute with ``name``, unless ``name`` starts with an underscore.
-
-        Args:
-            name: The variable name
-
-        Returns:
-            The value of the variable in the wrapper stack
-
-        Warnings:
-            This feature is deprecated and removed in v1.0 and replaced with `env.get_attr(name})`
-        """
-        if name == "_np_random":
-            raise AttributeError(
-                "Can't access `_np_random` of a wrapper, use `self.unwrapped._np_random` or `self.np_random`."
-            )
-        elif name.startswith("_"):
-            raise AttributeError(f"accessing private attribute '{name}' is prohibited")
-        logger.warn(
-            f"env.{name} to get variables from other wrappers is deprecated and will be removed in v1.0, "
-            f"to get this variable you can do `env.unwrapped.{name}` for environment variables or `env.get_attr('{name}')` that will search the reminding wrappers."
-        )
-        return getattr(self.env, name)
->>>>>>> 7ddce8c8
 
     def get_wrapper_attr(self, name: str) -> Any:
         """Gets an attribute from the wrapper and lower environments if `name` doesn't exist in this object.
@@ -417,21 +368,6 @@
         self._observation_space = space
 
     @property
-<<<<<<< HEAD
-=======
-    def reward_range(self) -> tuple[SupportsFloat, SupportsFloat]:
-        """Return the :attr:`Env` :attr:`reward_range` unless overwritten then the wrapper :attr:`reward_range` is used."""
-        if self._reward_range is None:
-            return self.env.reward_range
-        logger.warn("The `reward_range` is deprecated and will be removed in v1.0")
-        return self._reward_range
-
-    @reward_range.setter
-    def reward_range(self, value: tuple[SupportsFloat, SupportsFloat]):
-        self._reward_range = value
-
-    @property
->>>>>>> 7ddce8c8
     def metadata(self) -> dict[str, Any]:
         """Returns the :attr:`Env` :attr:`metadata`."""
         if self._metadata is None:
