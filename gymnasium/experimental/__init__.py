--- conflicted
+++ resolved
@@ -1,11 +1,7 @@
 """Root `__init__` of the gym experimental module."""
 
 
-<<<<<<< HEAD
-from gymnasium.experimental import functional, vector, wrappers
-=======
 from gymnasium.experimental import functional
->>>>>>> 1a75ce1b
 from gymnasium.experimental.functional import FuncEnv
 from gymnasium.experimental.vector.async_vector_env import AsyncVectorEnv
 from gymnasium.experimental.vector.sync_vector_env import SyncVectorEnv
@@ -17,7 +13,6 @@
     "FuncEnv",
     "functional",
     # Vector
-    "vector",
     "VectorEnv",
     "VectorWrapper",
     "SyncVectorEnv",
