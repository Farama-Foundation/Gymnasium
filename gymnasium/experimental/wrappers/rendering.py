--- conflicted
+++ resolved
@@ -84,10 +84,6 @@
         return frames
 
 
-<<<<<<< HEAD
-class RecordVideoV0(gym.Wrapper, gym.utils.EzPickle):
-    """Record a video of an environment."""
-=======
 class RecordVideoV0(gym.Wrapper):
     """This wrapper records videos of rollouts.
 
@@ -278,7 +274,6 @@
         super().close()
         if self.recording:
             self.stop_recording()
->>>>>>> 92fd4391
 
     def __del__(self):
         """Warn the user in case last video wasn't saved."""
