"""A collections of rendering-based wrappers.

* ``RenderCollectionV0`` - Collects rendered frames into a list
* ``RecordVideoV0`` - Records a video of the environments
* ``HumanRenderingV0`` - Provides human rendering of environments with ``"rgb_array"``
"""
from __future__ import annotations

import os
from copy import deepcopy
from typing import Any, Callable, List, SupportsFloat

import numpy as np

import gymnasium as gym
from gymnasium import error, logger
from gymnasium.core import ActType, ObsType, RenderFrame
from gymnasium.error import DependencyNotInstalled


<<<<<<< HEAD
class RenderCollectionV0(gym.Wrapper, gym.utils.RecordConstructorArgs):
=======
class RenderCollectionV0(gym.Wrapper[ObsType, ActType, ObsType, ActType]):
>>>>>>> f9b81acf
    """Collect rendered frames of an environment such ``render`` returns a ``list[RenderedFrame]``."""

    def __init__(
        self,
        env: gym.Env[ObsType, ActType],
        pop_frames: bool = True,
        reset_clean: bool = True,
    ):
        """Initialize a :class:`RenderCollection` instance.

        Args:
            env: The environment that is being wrapped
            pop_frames (bool): If true, clear the collection frames after ``meth:render`` is called. Default value is ``True``.
            reset_clean (bool): If true, clear the collection frames when ``meth:reset`` is called. Default value is ``True``.
        """
        gym.utils.RecordConstructorArgs.__init__(
            self, pop_frames=pop_frames, reset_clean=reset_clean
        )
        gym.Wrapper.__init__(self, env)

        assert env.render_mode is not None
        assert not env.render_mode.endswith("_list")

        self.frame_list: list[RenderFrame] = []
        self.pop_frames = pop_frames
        self.reset_clean = reset_clean

        self.metadata = deepcopy(self.env.metadata)
        if f"{self.env.render_mode}_list" not in self.metadata["render_modes"]:
            self.metadata["render_modes"].append(f"{self.env.render_mode}_list")

    @property
    def render_mode(self):
        """Returns the collection render_mode name."""
        return f"{self.env.render_mode}_list"

    def step(
        self, action: ActType
    ) -> tuple[ObsType, SupportsFloat, bool, bool, dict[str, Any]]:
        """Perform a step in the base environment and collect a frame."""
        output = super().step(action)
        self.frame_list.append(super().render())
        return output

    def reset(
        self, *, seed: int | None = None, options: dict[str, Any] | None = None
    ) -> tuple[ObsType, dict[str, Any]]:
        """Reset the base environment, eventually clear the frame_list, and collect a frame."""
        output = super().reset(seed=seed, options=options)

        if self.reset_clean:
            self.frame_list = []
        self.frame_list.append(super().render())

        return output

    def render(self) -> list[RenderFrame]:
        """Returns the collection of frames and, if pop_frames = True, clears it."""
        frames = self.frame_list
        if self.pop_frames:
            self.frame_list = []

        return frames


<<<<<<< HEAD
class RecordVideoV0(gym.Wrapper, gym.utils.RecordConstructorArgs):
=======
class RecordVideoV0(gym.Wrapper[ObsType, ActType, ObsType, ActType]):
>>>>>>> f9b81acf
    """This wrapper records videos of rollouts.

    Usually, you only want to record episodes intermittently, say every hundredth episode.
    To do this, you can specify ``episode_trigger`` or ``step_trigger``.
    They should be functions returning a boolean that indicates whether a recording should be started at the
    current episode or step, respectively.
    If neither :attr:`episode_trigger` nor ``step_trigger`` is passed, a default ``episode_trigger`` will be employed,
    i.e. capped_cubic_video_schedule. This function starts a video at every episode that is a power of 3 until 1000 and
    then every 1000 episodes.
    By default, the recording will be stopped once reset is called. However, you can also create recordings of fixed
    length (possibly spanning several episodes) by passing a strictly positive value for ``video_length``.
    This wrapper uses the value `fps` from metadata as the number of frames per second;
    if `fps` is not defined in metadata, the default value 30 is used.
    """

    def __init__(
        self,
        env: gym.Env[ObsType, ActType],
        video_folder: str,
        episode_trigger: Callable[[int], bool] | None = None,
        step_trigger: Callable[[int], bool] | None = None,
        video_length: int = 0,
        name_prefix: str = "rl-video",
        disable_logger: bool = False,
    ):
        """Wrapper records videos of rollouts.

        Args:
            env: The environment that will be wrapped
            video_folder (str): The folder where the recordings will be stored
            episode_trigger: Function that accepts an integer and returns ``True`` iff a recording should be started at this episode
            step_trigger: Function that accepts an integer and returns ``True`` iff a recording should be started at this step
            video_length (int): The length of recorded episodes. If 0, entire episodes are recorded.
                Otherwise, snippets of the specified length are captured
            name_prefix (str): Will be prepended to the filename of the recordings
            disable_logger (bool): Whether to disable moviepy logger or not
        """
        gym.utils.RecordConstructorArgs.__init__(
            self,
            video_folder=video_folder,
            episode_trigger=episode_trigger,
            step_trigger=step_trigger,
            video_length=video_length,
            name_prefix=name_prefix,
            disable_logger=disable_logger,
        )
        gym.Wrapper.__init__(self, env)

        try:
            import moviepy  # noqa: F401
        except ImportError as e:
            raise error.DependencyNotInstalled(
                "MoviePy is not installed, run `pip install moviepy`"
            ) from e

        if env.render_mode in {None, "human", "ansi"}:
            raise ValueError(
                f"Render mode is {env.render_mode}, which is incompatible with RecordVideo.",
                "Initialize your environment with a render_mode that returns an image, such as rgb_array.",
            )

        if episode_trigger is None and step_trigger is None:

            def capped_cubic_video_schedule(episode_id: int) -> bool:
                if episode_id < 1000:
                    return int(round(episode_id ** (1.0 / 3))) ** 3 == episode_id
                else:
                    return episode_id % 1000 == 0

            episode_trigger = capped_cubic_video_schedule

        self.episode_trigger = episode_trigger
        self.step_trigger = step_trigger
        self.disable_logger = disable_logger

        self.video_folder = os.path.abspath(video_folder)
        if os.path.isdir(self.video_folder):
            logger.warn(
                f"Overwriting existing videos at {self.video_folder} folder "
                f"(try specifying a different `video_folder` for the `RecordVideo` wrapper if this is not desired)"
            )
        os.makedirs(self.video_folder, exist_ok=True)

        self.name_prefix: str = name_prefix
        self._video_name: str | None = None
        self.frames_per_sec: int = self.metadata.get("render_fps", 30)
        self.video_length: int = video_length if video_length != 0 else float("inf")
        self.recording: bool = False
        self.recorded_frames: list[RenderFrame] = []
        self.render_history: list[RenderFrame] = []

        self.step_id = -1
        self.episode_id = -1

    def _capture_frame(self):
        assert self.recording, "Cannot capture a frame, recording wasn't started."

        frame = self.env.render()
        if isinstance(frame, List):
            if len(frame) == 0:  # render was called
                return
            self.render_history += frame
            frame = frame[-1]

        if isinstance(frame, np.ndarray):
            self.recorded_frames.append(frame)
        else:
            self.stop_recording()
            logger.warn(
                "Recording stopped: expected type of frame returned by render ",
                f"to be a numpy array, got instead {type(frame)}.",
            )

    def reset(
        self, *, seed: int | None = None, options: dict[str, Any] | None = None
    ) -> tuple[ObsType, dict[str, Any]]:
        """Reset the environment and eventually starts a new recording."""
        obs, info = super().reset(seed=seed, options=options)
        self.episode_id += 1

        if self.recording and self.video_length == float("inf"):
            self.stop_recording()

        if self.episode_trigger and self.episode_trigger(self.episode_id):
            self.start_recording(f"{self.name_prefix}-episode-{self.episode_id}")
        if self.recording:
            self._capture_frame()
            if len(self.recorded_frames) > self.video_length:
                self.stop_recording()

        return obs, info

    def step(
        self, action: ActType
    ) -> tuple[ObsType, SupportsFloat, bool, bool, dict[str, Any]]:
        """Steps through the environment using action, recording observations if :attr:`self.recording`."""
        obs, rew, terminated, truncated, info = self.env.step(action)
        self.step_id += 1

        if self.step_trigger and self.step_trigger(self.step_id):
            self.start_recording(f"{self.name_prefix}-step-{self.step_id}")
        if self.recording:
            self._capture_frame()

            if len(self.recorded_frames) > self.video_length:
                self.stop_recording()

        return obs, rew, terminated, truncated, info

    def start_recording(self, video_name: str):
        """Start a new recording. If it is already recording, stops the current recording before starting the new one."""
        if self.recording:
            self.stop_recording()

        self.recording = True
        self._video_name = video_name

    def stop_recording(self):
        """Stop current recording and saves the video."""
        assert self.recording, "stop_recording was called, but no recording was started"

        if len(self.recorded_frames) == 0:
            logger.warn("Ignored saving a video as there were zero frames to save.")
        else:
            try:
                from moviepy.video.io.ImageSequenceClip import ImageSequenceClip
            except ImportError as e:
                raise error.DependencyNotInstalled(
                    "MoviePy is not installed, run `pip install moviepy`"
                ) from e

            clip = ImageSequenceClip(self.recorded_frames, fps=self.frames_per_sec)
            moviepy_logger = None if self.disable_logger else "bar"
            path = os.path.join(self.video_folder, f"{self._video_name}.mp4")
            clip.write_videofile(path, logger=moviepy_logger)

        self.recorded_frames = []
        self.recording = False
        self._video_name = None

    def render(self) -> RenderFrame | list[RenderFrame]:
        """Compute the render frames as specified by render_mode attribute during initialization of the environment."""
        render_out = super().render()
        if self.recording and isinstance(render_out, List):
            self.recorded_frames += render_out

        if len(self.render_history) > 0:
            tmp_history = self.render_history
            self.render_history = []
            return tmp_history + render_out
        else:
            return render_out

    def close(self):
        """Closes the wrapper then the video recorder."""
        super().close()
        if self.recording:
            self.stop_recording()

    def __del__(self):
        """Warn the user in case last video wasn't saved."""
        if len(self.recorded_frames) > 0:
            logger.warn("Unable to save last video! Did you call close()?")


<<<<<<< HEAD
class HumanRenderingV0(gym.Wrapper, gym.utils.RecordConstructorArgs):
=======
class HumanRenderingV0(gym.Wrapper[ObsType, ActType, ObsType, ActType]):
>>>>>>> f9b81acf
    """Performs human rendering for an environment that only supports "rgb_array"rendering.

    This wrapper is particularly useful when you have implemented an environment that can produce
    RGB images but haven't implemented any code to render the images to the screen.
    If you want to use this wrapper with your environments, remember to specify ``"render_fps"``
    in the metadata of your environment.

    The ``render_mode`` of the wrapped environment must be either ``'rgb_array'`` or ``'rgb_array_list'``.

    Example:
        >>> import gymnasium as gym
        >>> from gymnasium.experimental.wrappers import HumanRenderingV0
        >>> env = gym.make("LunarLander-v2", render_mode="rgb_array")
        >>> wrapped = HumanRenderingV0(env)
        >>> obs, _ = wrapped.reset()     # This will start rendering to the screen

        The wrapper can also be applied directly when the environment is instantiated, simply by passing
        ``render_mode="human"`` to ``make``. The wrapper will only be applied if the environment does not
        implement human-rendering natively (i.e. ``render_mode`` does not contain ``"human"``).

        >>> env = gym.make("CartPoleJax-v1", render_mode="human")      # CartPoleJax-v1 doesn't implement human-rendering natively
        >>> obs, _ = env.reset()     # This will start rendering to the screen

        Warning: If the base environment uses ``render_mode="rgb_array_list"``, its (i.e. the *base environment's*) render method
        will always return an empty list:

        >>> env = gym.make("LunarLander-v2", render_mode="rgb_array_list")
        >>> wrapped = HumanRenderingV0(env)
        >>> obs, _ = wrapped.reset()
        >>> env.render() # env.render() will always return an empty list!
        []
    """

    def __init__(self, env: gym.Env[ObsType, ActType]):
        """Initialize a :class:`HumanRendering` instance.

        Args:
            env: The environment that is being wrapped
        """
        gym.utils.RecordConstructorArgs.__init__(self)
        gym.Wrapper.__init__(self, env)

        assert env.render_mode in [
            "rgb_array",
            "rgb_array_list",
        ], f"Expected env.render_mode to be one of 'rgb_array' or 'rgb_array_list' but got '{env.render_mode}'"
        assert (
            "render_fps" in env.metadata
        ), "The base environment must specify 'render_fps' to be used with the HumanRendering wrapper"

        self.screen_size = None
        self.window = None
        self.clock = None

        if "human" not in self.metadata["render_modes"]:
            self.metadata = deepcopy(self.env.metadata)
            self.metadata["render_modes"].append("human")

    @property
    def render_mode(self):
        """Always returns ``'human'``."""
        return "human"

    def step(self, action: ActType) -> tuple[ObsType, SupportsFloat, bool, bool, dict]:
        """Perform a step in the base environment and render a frame to the screen."""
        result = super().step(action)
        self._render_frame()
        return result

    def reset(
        self, *, seed: int | None = None, options: dict[str, Any] | None = None
    ) -> tuple[ObsType, dict[str, Any]]:
        """Reset the base environment and render a frame to the screen."""
        result = super().reset(seed=seed, options=options)
        self._render_frame()
        return result

    def render(self) -> None:
        """This method doesn't do much, actual rendering is performed in :meth:`step` and :meth:`reset`."""
        return None

    def _render_frame(self):
        """Fetch the last frame from the base environment and render it to the screen."""
        try:
            import pygame
        except ImportError:
            raise DependencyNotInstalled(
                "pygame is not installed, run `pip install gymnasium[box2d]`"
            )
        if self.env.render_mode == "rgb_array_list":
            last_rgb_array = self.env.render()
            assert isinstance(last_rgb_array, list)
            last_rgb_array = last_rgb_array[-1]
        elif self.env.render_mode == "rgb_array":
            last_rgb_array = self.env.render()
        else:
            raise Exception(
                f"Wrapped environment must have mode 'rgb_array' or 'rgb_array_list', actual render mode: {self.env.render_mode}"
            )
        assert isinstance(last_rgb_array, np.ndarray)

        rgb_array = np.transpose(last_rgb_array, axes=(1, 0, 2))

        if self.screen_size is None:
            self.screen_size = rgb_array.shape[:2]

        assert (
            self.screen_size == rgb_array.shape[:2]
        ), f"The shape of the rgb array has changed from {self.screen_size} to {rgb_array.shape[:2]}"

        if self.window is None:
            pygame.init()
            pygame.display.init()
            self.window = pygame.display.set_mode(self.screen_size)

        if self.clock is None:
            self.clock = pygame.time.Clock()

        surf = pygame.surfarray.make_surface(rgb_array)
        self.window.blit(surf, (0, 0))
        pygame.event.pump()
        self.clock.tick(self.metadata["render_fps"])
        pygame.display.flip()

    def close(self):
        """Close the rendering window."""
        if self.window is not None:
            import pygame

            pygame.display.quit()
            pygame.quit()
        super().close()<|MERGE_RESOLUTION|>--- conflicted
+++ resolved
@@ -18,11 +18,7 @@
 from gymnasium.error import DependencyNotInstalled
 
 
-<<<<<<< HEAD
-class RenderCollectionV0(gym.Wrapper, gym.utils.RecordConstructorArgs):
-=======
-class RenderCollectionV0(gym.Wrapper[ObsType, ActType, ObsType, ActType]):
->>>>>>> f9b81acf
+class RenderCollectionV0(gym.Wrapper[ObsType, ActType, ObsType, ActType], gym.utils.RecordConstructorArgs):
     """Collect rendered frames of an environment such ``render`` returns a ``list[RenderedFrame]``."""
 
     def __init__(
@@ -88,11 +84,7 @@
         return frames
 
 
-<<<<<<< HEAD
-class RecordVideoV0(gym.Wrapper, gym.utils.RecordConstructorArgs):
-=======
-class RecordVideoV0(gym.Wrapper[ObsType, ActType, ObsType, ActType]):
->>>>>>> f9b81acf
+class RecordVideoV0(gym.Wrapper[ObsType, ActType, ObsType, ActType], gym.utils.RecordConstructorArgs):
     """This wrapper records videos of rollouts.
 
     Usually, you only want to record episodes intermittently, say every hundredth episode.
@@ -298,11 +290,7 @@
             logger.warn("Unable to save last video! Did you call close()?")
 
 
-<<<<<<< HEAD
-class HumanRenderingV0(gym.Wrapper, gym.utils.RecordConstructorArgs):
-=======
-class HumanRenderingV0(gym.Wrapper[ObsType, ActType, ObsType, ActType]):
->>>>>>> f9b81acf
+class HumanRenderingV0(gym.Wrapper[ObsType, ActType, ObsType, ActType], gym.utils.RecordConstructorArgs):
     """Performs human rendering for an environment that only supports "rgb_array"rendering.
 
     This wrapper is particularly useful when you have implemented an environment that can produce
