"""A collection of wrappers for modifying the reward.

* ``LambdaReward`` - Transforms the reward by a function
* ``ClipReward`` - Clips the reward between a minimum and maximum value
"""
from __future__ import annotations

from typing import Any, Callable, SupportsFloat

import numpy as np

import gymnasium as gym
from gymnasium.core import ActType, ObsType
from gymnasium.error import InvalidBound
from gymnasium.experimental.wrappers.utils import RunningMeanStd


<<<<<<< HEAD
class LambdaRewardV0(gym.RewardWrapper, gym.utils.RecordConstructorArgs):
=======
class LambdaRewardV0(gym.RewardWrapper[ObsType, ActType]):
>>>>>>> f9b81acf
    """A reward wrapper that allows a custom function to modify the step reward.

    Example:
        >>> import gymnasium as gym
        >>> from gymnasium.experimental.wrappers import LambdaRewardV0
        >>> env = gym.make("CartPole-v1")
        >>> env = LambdaRewardV0(env, lambda r: 2 * r + 1)
        >>> _ = env.reset()
        >>> _, rew, _, _, _ = env.step(0)
        >>> rew
        3.0
    """

    def __init__(
        self,
        env: gym.Env[ObsType, ActType],
        func: Callable[[SupportsFloat], SupportsFloat],
    ):
        """Initialize LambdaRewardV0 wrapper.

        Args:
            env (Env): The environment to apply the wrapper
            func: (Callable): The function to apply to reward
        """
        gym.utils.RecordConstructorArgs.__init__(self, func=func)
        gym.RewardWrapper.__init__(self, env)

        self.func = func

    def reward(self, reward: SupportsFloat) -> SupportsFloat:
        """Apply function to reward.

        Args:
            reward (Union[float, int, np.ndarray]): environment's reward
        """
        return self.func(reward)


<<<<<<< HEAD
class ClipRewardV0(LambdaRewardV0, gym.utils.RecordConstructorArgs):
=======
class ClipRewardV0(LambdaRewardV0[ObsType, ActType]):
>>>>>>> f9b81acf
    """A wrapper that clips the rewards for an environment between an upper and lower bound.

    Example:
        >>> import gymnasium as gym
        >>> from gymnasium.experimental.wrappers import ClipRewardV0
        >>> env = gym.make("CartPole-v1")
        >>> env = ClipRewardV0(env, 0, 0.5)
        >>> _ = env.reset()
        >>> _, rew, _, _, _ = env.step(1)
        >>> rew
        0.5
    """

    def __init__(
        self,
        env: gym.Env[ObsType, ActType],
        min_reward: float | np.ndarray | None = None,
        max_reward: float | np.ndarray | None = None,
    ):
        """Initialize ClipRewardsV0 wrapper.

        Args:
            env (Env): The environment to apply the wrapper
            min_reward (Union[float, np.ndarray]): lower bound to apply
            max_reward (Union[float, np.ndarray]): higher bound to apply
        """
        if min_reward is None and max_reward is None:
            raise InvalidBound("Both `min_reward` and `max_reward` cannot be None")

        elif max_reward is not None and min_reward is not None:
            if np.any(max_reward - min_reward < 0):
                raise InvalidBound(
                    f"Min reward ({min_reward}) must be smaller than max reward ({max_reward})"
                )

        gym.utils.RecordConstructorArgs.__init__(
            self, min_reward=min_reward, max_reward=max_reward
        )
        LambdaRewardV0.__init__(
            self, env=env, func=lambda x: np.clip(x, a_min=min_reward, a_max=max_reward)
        )


<<<<<<< HEAD
class NormalizeRewardV0(gym.Wrapper, gym.utils.RecordConstructorArgs):
=======
class NormalizeRewardV0(gym.Wrapper[ObsType, ActType, ObsType, ActType]):
>>>>>>> f9b81acf
    r"""This wrapper will normalize immediate rewards s.t. their exponential moving average has a fixed variance.

    The exponential moving average will have variance :math:`(1 - \gamma)^2`.

    The property `_update_running_mean` allows to freeze/continue the running mean calculation of the reward
    statistics. If `True` (default), the `RunningMeanStd` will get updated every time `self.normalize()` is called.
    If False, the calculated statistics are used but not updated anymore; this may be used during evaluation.

    Note:
        The scaling depends on past trajectories and rewards will not be scaled correctly if the wrapper was newly
        instantiated or the policy was changed recently.
    """

    def __init__(
        self,
        env: gym.Env[ObsType, ActType],
        gamma: float = 0.99,
        epsilon: float = 1e-8,
    ):
        """This wrapper will normalize immediate rewards s.t. their exponential moving average has a fixed variance.

        Args:
            env (env): The environment to apply the wrapper
            epsilon (float): A stability parameter
            gamma (float): The discount factor that is used in the exponential moving average.
        """
        gym.utils.RecordConstructorArgs.__init__(self, gamma=gamma, epsilon=epsilon)
        gym.Wrapper.__init__(self, env)

        self.rewards_running_means = RunningMeanStd(shape=())
        self.discounted_reward: np.array = np.array([0.0])
        self.gamma = gamma
        self.epsilon = epsilon
        self._update_running_mean = True

    @property
    def update_running_mean(self) -> bool:
        """Property to freeze/continue the running mean calculation of the reward statistics."""
        return self._update_running_mean

    @update_running_mean.setter
    def update_running_mean(self, setting: bool):
        """Sets the property to freeze/continue the running mean calculation of the reward statistics."""
        self._update_running_mean = setting

    def step(
        self, action: ActType
    ) -> tuple[ObsType, SupportsFloat, bool, bool, dict[str, Any]]:
        """Steps through the environment, normalizing the reward returned."""
        obs, reward, terminated, truncated, info = super().step(action)
        self.discounted_reward = self.discounted_reward * self.gamma * (
            1 - terminated
        ) + float(reward)
        return obs, self.normalize(float(reward)), terminated, truncated, info

    def normalize(self, reward: SupportsFloat):
        """Normalizes the rewards with the running mean rewards and their variance."""
        if self._update_running_mean:
            self.rewards_running_means.update(self.discounted_reward)
        return reward / np.sqrt(self.rewards_running_means.var + self.epsilon)<|MERGE_RESOLUTION|>--- conflicted
+++ resolved
@@ -15,11 +15,7 @@
 from gymnasium.experimental.wrappers.utils import RunningMeanStd
 
 
-<<<<<<< HEAD
-class LambdaRewardV0(gym.RewardWrapper, gym.utils.RecordConstructorArgs):
-=======
-class LambdaRewardV0(gym.RewardWrapper[ObsType, ActType]):
->>>>>>> f9b81acf
+class LambdaRewardV0(gym.RewardWrapper[ObsType, ActType], gym.utils.RecordConstructorArgs):
     """A reward wrapper that allows a custom function to modify the step reward.
 
     Example:
@@ -58,11 +54,7 @@
         return self.func(reward)
 
 
-<<<<<<< HEAD
-class ClipRewardV0(LambdaRewardV0, gym.utils.RecordConstructorArgs):
-=======
-class ClipRewardV0(LambdaRewardV0[ObsType, ActType]):
->>>>>>> f9b81acf
+class ClipRewardV0(LambdaRewardV0[ObsType, ActType], gym.utils.RecordConstructorArgs):
     """A wrapper that clips the rewards for an environment between an upper and lower bound.
 
     Example:
@@ -106,11 +98,7 @@
         )
 
 
-<<<<<<< HEAD
-class NormalizeRewardV0(gym.Wrapper, gym.utils.RecordConstructorArgs):
-=======
-class NormalizeRewardV0(gym.Wrapper[ObsType, ActType, ObsType, ActType]):
->>>>>>> f9b81acf
+class NormalizeRewardV0(gym.Wrapper[ObsType, ActType, ObsType, ActType], gym.utils.RecordConstructorArgs):
     r"""This wrapper will normalize immediate rewards s.t. their exponential moving average has a fixed variance.
 
     The exponential moving average will have variance :math:`(1 - \gamma)^2`.
