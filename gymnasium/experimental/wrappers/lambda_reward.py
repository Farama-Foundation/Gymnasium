--- conflicted
+++ resolved
@@ -96,9 +96,6 @@
         )
         LambdaRewardV0.__init__(
             self, env=env, func=lambda x: np.clip(x, a_min=min_reward, a_max=max_reward)
-<<<<<<< HEAD
-        )
-=======
         )
 
 
@@ -168,5 +165,4 @@
         """Normalizes the rewards with the running mean rewards and their variance."""
         if self._update_running_mean:
             self.rewards_running_means.update(self.discounted_reward)
-        return reward / np.sqrt(self.rewards_running_means.var + self.epsilon)
->>>>>>> 30e846ae
+        return reward / np.sqrt(self.rewards_running_means.var + self.epsilon)