--- conflicted
+++ resolved
@@ -1,54 +1,7 @@
-<<<<<<< HEAD
-"""Experimental Wrappers."""
-# isort: skip_file
-import re
-
-from gymnasium.experimental.wrappers.lambda_action import (
-    LambdaActionV0,
-    ClipActionV0,
-    RescaleActionV0,
-)
-from gymnasium.experimental.wrappers.lambda_observations import (
-    LambdaObservationV0,
-    FilterObservationV0,
-    FlattenObservationV0,
-    GrayscaleObservationV0,
-    ResizeObservationV0,
-    ReshapeObservationV0,
-    RescaleObservationV0,
-    DtypeObservationV0,
-    PixelObservationV0,
-    NormalizeObservationV0,
-)
-from gymnasium.experimental.wrappers.lambda_reward import (
-    ClipRewardV0,
-    LambdaRewardV0,
-    NormalizeRewardV1,
-)
-from gymnasium.experimental.wrappers.stateful_action import StickyActionV0
-from gymnasium.experimental.wrappers.stateful_observation import (
-    TimeAwareObservationV0,
-    DelayObservationV0,
-    FrameStackObservationV0,
-)
-from gymnasium.experimental.wrappers.atari_preprocessing import AtariPreprocessingV0
-from gymnasium.experimental.wrappers.common import (
-    PassiveEnvCheckerV0,
-    OrderEnforcingV0,
-    AutoresetV0,
-    RecordEpisodeStatisticsV0,
-)
-from gymnasium.experimental.wrappers.rendering import (
-    RenderCollectionV0,
-    RecordVideoV0,
-    HumanRenderingV0,
-)
-=======
 """`__init__` for experimental wrappers, to avoid loading the wrappers if unnecessary, we can hack python."""
 # pyright: reportUnsupportedDunderAll=false
 
 import importlib
->>>>>>> 470f2569
 
 
 __all__ = [
@@ -87,79 +40,6 @@
     "RenderCollectionV0",
     "RecordVideoV0",
     "HumanRenderingV0",
-<<<<<<< HEAD
-    # --- Vector ---
-    "VectorRecordEpisodeStatistics",
-    "VectorListInfo",
-]
-
-
-class DeprecatedWrapper(ImportError):
-    """Exception raised when an old version of a wrapper is imported."""
-
-    pass
-
-
-class InvalidVersionWrapper(ImportError):
-    """Exception raised when an invalid version of a wrapper is imported."""
-
-    pass
-
-
-def __getattr__(wrapper_name):
-    """Raise errors when importing deprecated or invalid versions of wrappers.
-
-    Args:
-        wrapper_name (str): The name of the wrapper being imported.
-
-    Raises:
-        DeprecatedWrapper: If the version is not the latest.
-        InvalidVersionWrapper: If the version doesn't exist.
-        AttributeError: If the wrapper does not exist.
-    """
-    # Get the version number and base name of the wrapper
-    try:
-        version_str = re.findall(r"\d+", wrapper_name)[-1]
-        num_digits = len(version_str)
-        version = int(version_str)
-    except IndexError:
-        version = -1
-        num_digits = 2
-
-    base_name = wrapper_name[:-num_digits]
-
-    # Get all wrappers that start with the base wrapper name
-    wrappers = [name for name in __all__ if name.startswith(base_name)]
-
-    # If the wrapper does not exist, raise an AttributeError
-    if not wrappers:
-        raise AttributeError(
-            f"cannot import name '{wrapper_name}' from 'gymnasium.experimental.wrappers'"
-        )
-
-    # Get the latest version of the wrapper
-    latest_version = max([int(re.findall(r"\d+", name)[-1]) for name in wrappers])
-    latest_wrapper_name = f"{base_name}{latest_version}"
-
-    # Raise an InvalidVersionWrapper exception if the version is not a digit
-    if version < 0:
-        raise InvalidVersionWrapper(
-            f"{wrapper_name} is not a valid version number, use {latest_wrapper_name} instead."
-        )
-
-    # Raise a DeprecatedWrapper exception if the version is not the latest
-    if version < latest_version:
-        raise DeprecatedWrapper(
-            f"{wrapper_name} is now deprecated, use {latest_wrapper_name} instead.\n"
-            f"To see the changes made, go to "
-            f"https://gymnasium.farama.org/api/experimental/wrappers/#gymnasium.experimental.wrappers.{latest_wrapper_name}."
-        )
-    # Raise an InvalidVersionWrapper exception if the version is greater than the latest
-    elif version > latest_version:
-        raise InvalidVersionWrapper(
-            f"{wrapper_name} is the wrong version number, use {latest_wrapper_name} instead."
-        )
-=======
     # --- Conversion ---
     "JaxToNumpyV0",
     "JaxToTorchV0",
@@ -236,5 +116,4 @@
         return getattr(module, name)
     # add helpful error message if version number has changed
     else:
-        raise AttributeError(f"module {__name__!r} has no attribute {name!r}")
->>>>>>> 470f2569
+        raise AttributeError(f"module {__name__!r} has no attribute {name!r}")