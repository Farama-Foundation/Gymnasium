--- conflicted
+++ resolved
@@ -67,10 +67,6 @@
     # lambda_reward.py
     "ClipRewardV0": "lambda_reward",
     "LambdaRewardV0": "lambda_reward",
-<<<<<<< HEAD
-=======
-    "NormalizeRewardV1": "lambda_reward",
->>>>>>> 30e846ae
     # stateful_action
     "StickyActionV0": "stateful_action",
     # stateful_observation
@@ -79,7 +75,7 @@
     "FrameStackObservationV0": "stateful_observation",
     "NormalizeObservationV0": "stateful_observation",
     # stateful_reward
-    "NormalizeRewardV0": "stateful_reward",
+    "NormalizeRewardV1": "stateful_reward",
     # atari_preprocessing
     "AtariPreprocessingV0": "atari_preprocessing",
     # common
