"""A collection of stateful observation wrappers.

* ``DelayObservationV0`` - A wrapper for delaying the returned observation
* ``TimeAwareObservationV0`` - A wrapper for adding time aware observations to environment observation
* ``FrameStackObservationV0`` - Frame stack the observations
"""
from __future__ import annotations

from collections import deque
from copy import deepcopy
from typing import Any, SupportsFloat
from typing_extensions import Final

<<<<<<< HEAD

try:
    import jumpy.numpy as jp
except ImportError as e:
    raise ImportError("Jumpy is not installed, run `pip install jax-jumpy`") from e
=======
>>>>>>> 2ac4d401
import numpy as np

import gymnasium as gym
import gymnasium.spaces as spaces
from gymnasium.core import ActType, ObsType, WrapperActType, WrapperObsType
from gymnasium.experimental.vector.utils import (
    batch_space,
    concatenate,
    create_empty_array,
)
from gymnasium.experimental.wrappers.utils import create_zero_array
from gymnasium.spaces import Box, Dict, Tuple


class DelayObservationV0(
    gym.ObservationWrapper[ObsType, ActType, ObsType], gym.utils.RecordConstructorArgs
):
    """Wrapper which adds a delay to the returned observation.

    Before reaching the :attr:`delay` number of timesteps, returned observations is an array of zeros with
    the same shape as the observation space.

    Example:
        >>> import gymnasium as gym
        >>> env = gym.make("CartPole-v1")
        >>> env.reset(seed=123)
        (array([ 0.01823519, -0.0446179 , -0.02796401, -0.03156282], dtype=float32), {})

        >>> env = DelayObservationV0(env, delay=2)
        >>> env.reset(seed=123)
        (array([0., 0., 0., 0.], dtype=float32), {})
        >>> env.step(env.action_space.sample())
        (array([0., 0., 0., 0.], dtype=float32), 1.0, False, False, {})
        >>> env.step(env.action_space.sample())
        (array([ 0.01823519, -0.0446179 , -0.02796401, -0.03156282], dtype=float32), 1.0, False, False, {})

    Note:
        This does not support random delay values, if users are interested, please raise an issue or pull request to add this feature.
    """

    def __init__(self, env: gym.Env[ObsType, ActType], delay: int):
        """Initialises the DelayObservation wrapper with an integer.

        Args:
            env: The environment to wrap
            delay: The number of timesteps to delay observations
        """
        if not np.issubdtype(type(delay), np.integer):
            raise TypeError(
                f"The delay is expected to be an integer, actual type: {type(delay)}"
            )
        if not 0 <= delay:
            raise ValueError(
                f"The delay needs to be greater than zero, actual value: {delay}"
            )

        gym.utils.RecordConstructorArgs.__init__(self, delay=delay)
        gym.ObservationWrapper.__init__(self, env)

        self.delay: Final[int] = int(delay)
        self.observation_queue: Final[deque] = deque()

    def reset(
        self, *, seed: int | None = None, options: dict[str, Any] | None = None
    ) -> tuple[ObsType, dict[str, Any]]:
        """Resets the environment, clearing the observation queue."""
        self.observation_queue.clear()

        return super().reset(seed=seed, options=options)

    def observation(self, observation: ObsType) -> ObsType:
        """Return the delayed observation."""
        self.observation_queue.append(observation)

        if len(self.observation_queue) > self.delay:
            return self.observation_queue.popleft()
        else:
            return create_zero_array(self.observation_space)


class TimeAwareObservationV0(
    gym.ObservationWrapper[WrapperObsType, ActType, ObsType],
    gym.utils.RecordConstructorArgs,
):
    """Augment the observation with time information of the episode.

    The :attr:`normalize_time` if ``True`` represents time as a normalized value between [0,1]
    otherwise if ``False``, the number of timesteps remaining before truncation occurs is an integer.

    For environments with ``Dict`` observation spaces, the time information is automatically
    added in the key `"time"` (can be changed through :attr:`dict_time_key`) and for environments with ``Tuple``
    observation space, the time information is added as the final element in the tuple.
    Otherwise, the observation space is transformed into a ``Dict`` observation space with two keys,
    `"obs"` for the base environment's observation and `"time"` for the time information.

    To flatten the observation, use the :attr:`flatten` parameter which will use the
    :func:`gymnasium.spaces.utils.flatten` function.

    Example:
        >>> import gymnasium as gym
        >>> from gymnasium.experimental.wrappers import TimeAwareObservationV0
        >>> env = gym.make("CartPole-v1")
        >>> env = TimeAwareObservationV0(env)
        >>> env.observation_space
        Dict('obs': Box([-4.8000002e+00 -3.4028235e+38 -4.1887903e-01 -3.4028235e+38], [4.8000002e+00 3.4028235e+38 4.1887903e-01 3.4028235e+38], (4,), float32), 'time': Box(0.0, 1.0, (1,), float32))
        >>> env.reset(seed=42)[0]
        {'obs': array([ 0.0273956 , -0.00611216,  0.03585979,  0.0197368 ], dtype=float32), 'time': array([0.], dtype=float32)}
        >>> _ = env.action_space.seed(42)
        >>> env.step(env.action_space.sample())[0]
        {'obs': array([ 0.02727336, -0.20172954,  0.03625453,  0.32351476], dtype=float32), 'time': array([0.002], dtype=float32)}

    Unnormalize time observation space example:
        >>> env = gym.make('CartPole-v1')
        >>> env = TimeAwareObservationV0(env, normalize_time=False)
        >>> env.observation_space
        Dict('obs': Box([-4.8000002e+00 -3.4028235e+38 -4.1887903e-01 -3.4028235e+38], [4.8000002e+00 3.4028235e+38 4.1887903e-01 3.4028235e+38], (4,), float32), 'time': Box(0, 500, (1,), int32))
        >>> env.reset(seed=42)[0]
        {'obs': array([ 0.0273956 , -0.00611216,  0.03585979,  0.0197368 ], dtype=float32), 'time': array([500], dtype=int32)}
        >>> _ = env.action_space.seed(42)[0]
        >>> env.step(env.action_space.sample())[0]
        {'obs': array([ 0.02727336, -0.20172954,  0.03625453,  0.32351476], dtype=float32), 'time': array([499], dtype=int32)}

    Flatten observation space example:
        >>> env = gym.make("CartPole-v1")
        >>> env = TimeAwareObservationV0(env, flatten=True)
        >>> env.observation_space
        Box([-4.8000002e+00 -3.4028235e+38 -4.1887903e-01 -3.4028235e+38
          0.0000000e+00], [4.8000002e+00 3.4028235e+38 4.1887903e-01 3.4028235e+38 1.0000000e+00], (5,), float32)
        >>> env.reset(seed=42)[0]
        array([ 0.0273956 , -0.00611216,  0.03585979,  0.0197368 ,  0.        ],
              dtype=float32)
        >>> _ = env.action_space.seed(42)
        >>> env.step(env.action_space.sample())[0]
        array([ 0.02727336, -0.20172954,  0.03625453,  0.32351476,  0.002     ],
              dtype=float32)
    """

    def __init__(
        self,
        env: gym.Env[ObsType, ActType],
        flatten: bool = False,
        normalize_time: bool = True,
        *,
        dict_time_key: str = "time",
    ):
        """Initialize :class:`TimeAwareObservationV0`.

        Args:
            env: The environment to apply the wrapper
            flatten: Flatten the observation to a `Box` of a single dimension
            normalize_time: if `True` return time in the range [0,1]
                otherwise return time as remaining timesteps before truncation
            dict_time_key: For environment with a ``Dict`` observation space, the key for the time space. By default, `"time"`.
        """
        gym.utils.RecordConstructorArgs.__init__(
            self,
            flatten=flatten,
            normalize_time=normalize_time,
            dict_time_key=dict_time_key,
        )
        gym.ObservationWrapper.__init__(self, env)

        self.flatten: Final[bool] = flatten
        self.normalize_time: Final[bool] = normalize_time

        if hasattr(env, "_max_episode_steps"):
            self.max_timesteps = getattr(env, "_max_episode_steps")
        elif env.spec is not None and env.spec.max_episode_steps is not None:
            self.max_timesteps = env.spec.max_episode_steps
        else:
            raise ValueError(
                "The environment must be wrapped by a TimeLimit wrapper or the spec specify a `max_episode_steps`."
            )

        self._timesteps: int = 0

        # Find the normalized time space
        if self.normalize_time:
            self._time_preprocess_func = lambda time: np.array(
                [time / self.max_timesteps], dtype=np.float32
            )
            time_space = Box(0.0, 1.0)
        else:
            self._time_preprocess_func = lambda time: np.array(
                [self.max_timesteps - time], dtype=np.int32
            )
            time_space = Box(0, self.max_timesteps, dtype=np.int32)

        # Find the observation space
        if isinstance(env.observation_space, Dict):
            assert dict_time_key not in env.observation_space.keys()
            observation_space = Dict(
                {dict_time_key: time_space, **env.observation_space.spaces}
            )
            self._append_data_func = lambda obs, time: {dict_time_key: time, **obs}
        elif isinstance(env.observation_space, Tuple):
            observation_space = Tuple(env.observation_space.spaces + (time_space,))
            self._append_data_func = lambda obs, time: obs + (time,)
        else:
            observation_space = Dict(obs=env.observation_space, time=time_space)
            self._append_data_func = lambda obs, time: {"obs": obs, "time": time}

        # If to flatten the observation space
        if self.flatten:
            self.observation_space: gym.Space[WrapperObsType] = spaces.flatten_space(
                observation_space
            )
            self._obs_postprocess_func = lambda obs: spaces.flatten(
                observation_space, obs
            )
        else:
            self.observation_space: gym.Space[WrapperObsType] = observation_space
            self._obs_postprocess_func = lambda obs: obs

    def observation(self, observation: ObsType) -> WrapperObsType:
        """Adds to the observation with the current time information.

        Args:
            observation: The observation to add the time step to

        Returns:
            The observation with the time information appended to it
        """
        return self._obs_postprocess_func(
            self._append_data_func(
                observation, self._time_preprocess_func(self._timesteps)
            )
        )

    def step(
        self, action: ActType
    ) -> tuple[WrapperObsType, SupportsFloat, bool, bool, dict[str, Any]]:
        """Steps through the environment, incrementing the time step.

        Args:
            action: The action to take

        Returns:
            The environment's step using the action with the next observation containing the timestep info
        """
        self._timesteps += 1

        return super().step(action)

    def reset(
        self, *, seed: int | None = None, options: dict[str, Any] | None = None
    ) -> tuple[WrapperObsType, dict[str, Any]]:
        """Reset the environment setting the time to zero.

        Args:
            seed: The seed to reset the environment
            options: The options used to reset the environment

        Returns:
            Resets the environment with the initial timestep info added the observation
        """
        self._timesteps = 0

        return super().reset(seed=seed, options=options)


class FrameStackObservationV0(
    gym.Wrapper[WrapperObsType, ActType, ObsType, ActType],
    gym.utils.RecordConstructorArgs,
):
    """Observation wrapper that stacks the observations in a rolling manner.

    For example, if the number of stacks is 4, then the returned observation contains
    the most recent 4 observations. For environment 'Pendulum-v1', the original observation
    is an array with shape [3], so if we stack 4 observations, the processed observation
    has shape [4, 3].

    Note:
        - After :meth:`reset` is called, the frame buffer will be filled with the initial observation.
          I.e. the observation returned by :meth:`reset` will consist of `num_stack` many identical frames.

    Example:
        >>> import gymnasium as gym
        >>> from gymnasium.experimental.wrappers import FrameStackObservationV0
        >>> env = gym.make("CarRacing-v2")
        >>> env = FrameStackObservationV0(env, 4)
        >>> env.observation_space
        Box(0, 255, (4, 96, 96, 3), uint8)
        >>> obs, _ = env.reset()
        >>> obs.shape
        (4, 96, 96, 3)
    """

    def __init__(
        self,
        env: gym.Env[ObsType, ActType],
        stack_size: int,
        *,
        zeros_obs: ObsType | None = None,
    ):
        """Observation wrapper that stacks the observations in a rolling manner.

        Args:
            env: The environment to apply the wrapper
            stack_size: The number of frames to stack with zero_obs being used originally.
            zeros_obs: Keyword only parameter that allows a custom padding observation at :meth:`reset`
        """
        if not np.issubdtype(type(stack_size), np.integer):
            raise TypeError(
                f"The stack_size is expected to be an integer, actual type: {type(stack_size)}"
            )
        if not 1 < stack_size:
            raise ValueError(
                f"The stack_size needs to be greater than one, actual value: {stack_size}"
            )

        gym.utils.RecordConstructorArgs.__init__(self, stack_size=stack_size)
        gym.Wrapper.__init__(self, env)

        self.observation_space = batch_space(env.observation_space, n=stack_size)
        self.stack_size: Final[int] = stack_size

        self.zero_obs: Final[ObsType] = (
            zeros_obs if zeros_obs else create_zero_array(env.observation_space)
        )
        self._stacked_obs = deque(
            [self.zero_obs for _ in range(self.stack_size)], maxlen=self.stack_size
        )
        self._stacked_array = create_empty_array(
            env.observation_space, n=self.stack_size
        )

    def step(
        self, action: WrapperActType
    ) -> tuple[WrapperObsType, SupportsFloat, bool, bool, dict[str, Any]]:
        """Steps through the environment, appending the observation to the frame buffer.

        Args:
            action: The action to step through the environment with

        Returns:
            Stacked observations, reward, terminated, truncated, and info from the environment
        """
        obs, reward, terminated, truncated, info = super().step(action)
        self._stacked_obs.append(obs)

        updated_obs = deepcopy(
            concatenate(
                self.env.observation_space, self._stacked_obs, self._stacked_array
            )
        )
        return updated_obs, reward, terminated, truncated, info

    def reset(
        self, *, seed: int | None = None, options: dict[str, Any] | None = None
    ) -> tuple[WrapperObsType, dict[str, Any]]:
        """Reset the environment, returning the stacked observation and info.

        Args:
            seed: The environment seed
            options: The reset options

        Returns:
            The stacked observations and info
        """
        obs, info = super().reset(seed=seed, options=options)
        for _ in range(self.stack_size - 1):
            self._stacked_obs.append(self.zero_obs)
        self._stacked_obs.append(obs)

        updated_obs = deepcopy(
            concatenate(
                self.env.observation_space, self._stacked_obs, self._stacked_array
            )
        )
        return updated_obs, info<|MERGE_RESOLUTION|>--- conflicted
+++ resolved
@@ -11,14 +11,11 @@
 from typing import Any, SupportsFloat
 from typing_extensions import Final
 
-<<<<<<< HEAD
 
 try:
     import jumpy.numpy as jp
 except ImportError as e:
     raise ImportError("Jumpy is not installed, run `pip install jax-jumpy`") from e
-=======
->>>>>>> 2ac4d401
 import numpy as np
 
 import gymnasium as gym
