--- conflicted
+++ resolved
@@ -30,11 +30,7 @@
 from gymnasium.experimental.wrappers.utils import RunningMeanStd
 
 
-<<<<<<< HEAD
-class LambdaObservationV0(gym.ObservationWrapper, gym.utils.RecordConstructorArgs):
-=======
-class LambdaObservationV0(gym.ObservationWrapper[WrapperObsType, ActType, ObsType]):
->>>>>>> f9b81acf
+class LambdaObservationV0(gym.ObservationWrapper[WrapperObsType, ActType, ObsType], gym.utils.RecordConstructorArgs):
     """Transforms an observation via a function provided to the wrapper.
 
     The function :attr:`func` will be applied to all observations.
@@ -79,11 +75,7 @@
         return self.func(observation)
 
 
-<<<<<<< HEAD
-class FilterObservationV0(LambdaObservationV0, gym.utils.RecordConstructorArgs):
-=======
-class FilterObservationV0(LambdaObservationV0[WrapperObsType, ActType, ObsType]):
->>>>>>> f9b81acf
+class FilterObservationV0(LambdaObservationV0[WrapperObsType, ActType, ObsType], gym.utils.RecordConstructorArgs):
     """Filter Dict observation space by the keys.
 
     Example:
@@ -185,11 +177,7 @@
         self.filter_keys: Final[Sequence[str | int]] = filter_keys
 
 
-<<<<<<< HEAD
-class FlattenObservationV0(LambdaObservationV0, gym.utils.RecordConstructorArgs):
-=======
-class FlattenObservationV0(LambdaObservationV0[WrapperObsType, ActType, ObsType]):
->>>>>>> f9b81acf
+class FlattenObservationV0(LambdaObservationV0[WrapperObsType, ActType, ObsType], gym.utils.RecordConstructorArgs):
     """Observation wrapper that flattens the observation.
 
     Example:
@@ -217,11 +205,7 @@
         )
 
 
-<<<<<<< HEAD
-class GrayscaleObservationV0(LambdaObservationV0, gym.utils.RecordConstructorArgs):
-=======
-class GrayscaleObservationV0(LambdaObservationV0[WrapperObsType, ActType, ObsType]):
->>>>>>> f9b81acf
+class GrayscaleObservationV0(LambdaObservationV0[WrapperObsType, ActType, ObsType], gym.utils.RecordConstructorArgs):
     """Observation wrapper that converts an RGB image to grayscale.
 
     The :attr:`keep_dim` will keep the channel dimension
@@ -287,11 +271,7 @@
             )
 
 
-<<<<<<< HEAD
-class ResizeObservationV0(LambdaObservationV0, gym.utils.RecordConstructorArgs):
-=======
-class ResizeObservationV0(LambdaObservationV0[WrapperObsType, ActType, ObsType]):
->>>>>>> f9b81acf
+class ResizeObservationV0(LambdaObservationV0[WrapperObsType, ActType, ObsType], gym.utils.RecordConstructorArgs):
     """Resizes image observations using OpenCV to shape.
 
     Example:
@@ -340,11 +320,7 @@
         )
 
 
-<<<<<<< HEAD
-class ReshapeObservationV0(LambdaObservationV0, gym.utils.RecordConstructorArgs):
-=======
-class ReshapeObservationV0(LambdaObservationV0[WrapperObsType, ActType, ObsType]):
->>>>>>> f9b81acf
+class ReshapeObservationV0(LambdaObservationV0[WrapperObsType, ActType, ObsType], gym.utils.RecordConstructorArgs):
     """Reshapes array based observations to shapes.
 
     Example:
@@ -383,12 +359,7 @@
             observation_space=new_observation_space,
         )
 
-
-<<<<<<< HEAD
-class RescaleObservationV0(LambdaObservationV0, gym.utils.RecordConstructorArgs):
-=======
-class RescaleObservationV0(LambdaObservationV0[WrapperObsType, ActType, ObsType]):
->>>>>>> f9b81acf
+class RescaleObservationV0(LambdaObservationV0[WrapperObsType, ActType, ObsType], gym.utils.RecordConstructorArgs):
     """Linearly rescales observation to between a minimum and maximum value.
 
     Example:
@@ -455,11 +426,7 @@
         )
 
 
-<<<<<<< HEAD
-class DtypeObservationV0(LambdaObservationV0, gym.utils.RecordConstructorArgs):
-=======
-class DtypeObservationV0(LambdaObservationV0[WrapperObsType, ActType, ObsType]):
->>>>>>> f9b81acf
+class DtypeObservationV0(LambdaObservationV0[WrapperObsType, ActType, ObsType], gym.utils.RecordConstructorArgs):
     """Observation wrapper for transforming the dtype of an observation."""
 
     def __init__(self, env: gym.Env[ObsType, ActType], dtype: Any):
@@ -509,11 +476,7 @@
         )
 
 
-<<<<<<< HEAD
-class PixelObservationV0(LambdaObservationV0, gym.utils.RecordConstructorArgs):
-=======
-class PixelObservationV0(LambdaObservationV0[WrapperObsType, ActType, ObsType]):
->>>>>>> f9b81acf
+class PixelObservationV0(LambdaObservationV0[WrapperObsType, ActType, ObsType], gym.utils.RecordConstructorArgs):
     """Augment observations by pixel values.
 
     Observations of this wrapper will be dictionaries of images.
@@ -582,11 +545,7 @@
             )
 
 
-<<<<<<< HEAD
-class NormalizeObservationV0(gym.ObservationWrapper, gym.utils.RecordConstructorArgs):
-=======
-class NormalizeObservationV0(ObservationWrapper[WrapperObsType, ActType, ObsType]):
->>>>>>> f9b81acf
+class NormalizeObservationV0(gym.ObservationWrapper[WrapperObsType, ActType, ObsType], gym.utils.RecordConstructorArgs):
     """This wrapper will normalize observations s.t. each coordinate is centered with unit variance.
 
     The property `_update_running_mean` allows to freeze/continue the running mean calculation of the observation
