<<<<<<< HEAD
"""An asynchronous vector environment implementation where each environment is run in a separate process."""

=======
"""An async vector environment."""
>>>>>>> 1a75ce1b
from __future__ import annotations

import multiprocessing as mp
import sys
import time
from copy import deepcopy
from enum import Enum
from multiprocessing import Queue
from multiprocessing.connection import Connection
<<<<<<< HEAD
from multiprocessing.queues import Queue
from typing import Any, Callable, Sequence

from numpy.typing import NDArray
from typing_extensions import Protocol
=======
from typing import Any, Callable, Sequence
>>>>>>> 1a75ce1b

import numpy as np

from gymnasium import logger
<<<<<<< HEAD
from gymnasium.core import ActType, Env, ObsType
=======
from gymnasium.core import Env, ObsType
>>>>>>> 1a75ce1b
from gymnasium.error import (
    AlreadyPendingCallError,
    ClosedEnvironmentError,
    CustomSpaceError,
    NoAsyncCallError,
)
from gymnasium.experimental.vector.utils import (
    CloudpickleWrapper,
    batch_space,
    clear_mpi_env_vars,
    concatenate,
    create_empty_array,
    create_shared_memory,
    iterate,
    read_from_shared_memory,
    write_to_shared_memory,
)
from gymnasium.experimental.vector.vector_env import VectorEnv


__all__ = ["AsyncVectorEnv", "AsyncState", "default_async_worker"]


class AsyncState(Enum):
    """State of the AsyncVectorEnv."""

    DEFAULT = "default"
    WAITING_RESET = "reset"
    WAITING_STEP = "step"
    WAITING_CALL = "call"


class AsyncWorker(Protocol):
    def __call__(
        self,
        worker_num: int,
        env_fn: Callable[[], Env],
        pipe: Connection,
        parent_pipe: Connection,
        shared_memory: mp.Array | None,
        error_queue: Queue,
    ):
        ...


class AsyncVectorEnv(VectorEnv):
    """Vectorized environment that runs multiple environments in parallel.

    It uses ``multiprocessing`` processes, and pipes for communication.

    Example:
        >>> import gymnasium as gym
        >>> env = gym.vector.AsyncVectorEnv([
        ...     lambda: gym.make("Pendulum-v1", g=9.81),
        ...     lambda: gym.make("Pendulum-v1", g=1.62)
        ... ])
        >>> env.reset(seed=42)
        (array([[-0.14995256,  0.9886932 , -0.12224312],
               [ 0.5760367 ,  0.8174238 , -0.91244936]], dtype=float32), {})
    """

    def __init__(
        self,
        env_fns: Sequence[Callable[[], Env]],
        shared_memory: bool = True,
        copy: bool = True,
        context: str | None = None,
        daemon: bool = True,
<<<<<<< HEAD
        worker: AsyncWorker | None = None,
=======
        worker: callable | None = None,
>>>>>>> 1a75ce1b
    ):
        """Vectorized environment that runs multiple environments in parallel.

        Args:
            env_fns: Functions that create the environments.
            shared_memory: If ``True``, then the observations from the worker processes are communicated back through
                shared variables. This can improve the efficiency if the observations are large (e.g. images).
            copy: If ``True``, then the :meth:`~AsyncVectorEnv.reset` and :meth:`~AsyncVectorEnv.step` methods
                return a copy of the observations.
            context: Context for `multiprocessing`_. If ``None``, then the default context is used.
            daemon: If ``True``, then subprocesses have ``daemon`` flag turned on; that is, they will quit if
                the head process quits. However, ``daemon=True`` prevents subprocesses to spawn children,
                so for some environments you may want to have it set to ``False``.
            worker: If set, then use that worker in a subprocess instead of a default one.
                Can be useful to override some inner vector env logic, for instance, how resets on termination or truncation are handled.

        Warnings: worker is an advanced mode option. It provides a high degree of flexibility and a high chance
            to shoot yourself in the foot; thus, if you are writing your own worker, it is recommended to start
            from the code for ``_worker`` (or ``_worker_shared_memory``) method, and add changes.

        Raises:
            RuntimeError: If the observation space of some sub-environment does not match observation_space
                (or, by default, the observation space of the first sub-environment).
            ValueError: If observation_space is a custom space (i.e. not a default space in Gym,
                such as gymnasium.spaces.Box, gymnasium.spaces.Discrete, or gymnasium.spaces.Dict) and shared_memory is True.
        """
        ctx = mp.get_context(context)

        assert isinstance(env_fns, Sequence)
        assert all(isinstance(env_fn, Callable) for env_fn in env_fns)

        self.num_envs = len(env_fns)
        self.shared_memory = shared_memory
        self.copy = copy

        # This would be nice to get rid of, but without it there's a deadlock between shared memory and pipes
        dummy_env = env_fns[0]()
        self.metadata = dummy_env.metadata

        self.single_observation_space: Space[ObsType] = dummy_env.observation_space
        self.single_action_space: Space[ActType] = dummy_env.action_space

        self.observation_space: Space[VectorObsType] = batch_space(
            self.single_observation_space, self.num_envs
        )
        self.action_space: Space[VectorActType] = batch_space(
            self.single_action_space, self.num_envs
        )

        dummy_env.close()
        del dummy_env

        if self.shared_memory:
            try:
                obs_buffer = create_shared_memory(
                    self.single_observation_space, n=self.num_envs, ctx=ctx
                )
                self.observations = read_from_shared_memory(
                    self.single_observation_space, obs_buffer, n=self.num_envs
                )
            except CustomSpaceError as e:
                raise ValueError(
<<<<<<< HEAD
                    "Using `shared_memory=True` in `AsyncVectorEnv` caused an error in `create_shared_memory` or `read_from_shared_memory`. "
                    f"This is due to the space used, {self.single_observation_space}, not having an implementation of the `create_shared_memory` or `read_from_shared_memory` functions."
                    f"Either set `shared_memory=False` or implementation the functions for {type(self.single_observation_space)}"
=======
                    "Using `shared_memory=True` in `AsyncVectorEnv` "
                    "is incompatible with non-standard Gymnasium observation spaces "
                    "(i.e. custom spaces inheriting from `gymnasium.Space`), and is "
                    "only compatible with default Gymnasium spaces (e.g. `Box`, "
                    "`Tuple`, `Dict`) for batching. Set `shared_memory=False` "
                    "if you use custom observation spaces."
>>>>>>> 1a75ce1b
                ) from e
        else:
            obs_buffer = None
            self.observations = create_empty_array(
                self.single_observation_space, n=self.num_envs, fn=np.zeros
            )

        self.parent_pipes, self.processes = [], []
        self.error_queue = ctx.Queue()

        if worker is not None:
            target_fn = worker
        else:
            target_fn = default_async_worker

        with clear_mpi_env_vars():
            for idx, env_fn in enumerate(env_fns):
                parent_pipe, child_pipe = ctx.Pipe()
                process = ctx.Process(
                    target=target_fn,
                    name=f"Worker<{type(self).__name__}>-{idx}",
                    args=(
                        idx,
                        CloudpickleWrapper(env_fn),
                        child_pipe,
                        parent_pipe,
                        obs_buffer,
                        self.error_queue,
                    ),
                )

                self.parent_pipes.append(parent_pipe)
                self.processes.append(process)

                process.daemon = daemon
                process.start()
                child_pipe.close()

        self._state: AsyncState = AsyncState.DEFAULT
        self._check_spaces()

    def reset(
        self, *, seed: int | None = None, options: dict[str, Any] | None = None
    ) -> tuple[VectorObsType, dict[str, Any]]:
        """Reset all parallel environments and return a batch of initial observations and info.

        Args:
            seed: The environment reset seeds
            options: If to return the options

        Returns:
            A batch of observations and info from the vectorized environment.
        """
        self.reset_async(seed=seed, options=options)
        return self.reset_wait()

    def reset_async(
        self,
        seed: int | list[int] | None = None,
<<<<<<< HEAD
        options: dict[str, Any] | None = None,
=======
        options: dict | None = None,
>>>>>>> 1a75ce1b
    ):
        """Send calls to the :obj:`reset` methods of the sub-environments.

        To get the results of these calls, you may invoke :meth:`reset_wait`.

        Args:
            seed: List of seeds for each environment
            options: The reset option

        Raises:
            ClosedEnvironmentError: If the environment was closed (if :meth:`close` was previously called).
            AlreadyPendingCallError: If the environment is already waiting for a pending call to another
                method (e.g. :meth:`step_async`). This can be caused by two consecutive
                calls to :meth:`reset_async`, with no call to :meth:`reset_wait` in between.
        """
        self._assert_is_running()

        if seed is None:
            seed = [None for _ in range(self.num_envs)]
        if isinstance(seed, int):
            seed = [seed + i for i in range(self.num_envs)]
        assert len(seed) == self.num_envs

        if self._state != AsyncState.DEFAULT:
            raise AlreadyPendingCallError(
                f"Calling `reset_async` while waiting for a pending call to `{self._state.value}` to complete",
                str(self._state.value),
            )

        for pipe, env_seed in zip(self.parent_pipes, seed):
            env_kwargs = {}
            if env_seed is not None:
                env_kwargs["seed"] = env_seed
            if options is not None:
                env_kwargs["options"] = options

            pipe.send(("reset", env_kwargs))
        self._state = AsyncState.WAITING_RESET

    def reset_wait(
        self,
        timeout: int | float | None = None,
<<<<<<< HEAD
    ) -> tuple[VectorObsType, dict[str, Any]]:
=======
    ) -> tuple[ObsType, list[dict]]:
>>>>>>> 1a75ce1b
        """Waits for the calls triggered by :meth:`reset_async` to finish and returns the results.

        Args:
            timeout: Number of seconds before the call to `reset_wait` times out. If `None`, the call to `reset_wait` never times out.

        Returns:
            A tuple of batched observations and list of dictionaries

        Raises:
            ClosedEnvironmentError: If the environment was closed (if :meth:`close` was previously called).
            NoAsyncCallError: If :meth:`reset_wait` was called without any prior call to :meth:`reset_async`.
            TimeoutError: If :meth:`reset_wait` timed out.
        """
        self._assert_is_running()
        if self._state != AsyncState.WAITING_RESET:
            raise NoAsyncCallError(
                "Calling `reset_wait` without any prior " "call to `reset_async`.",
                AsyncState.WAITING_RESET.value,
            )

        if not self.poll_env_processes(timeout):
            self._state = AsyncState.DEFAULT
            raise mp.TimeoutError(
                f"The call to `reset_wait` has timed out after {timeout} second(s)."
            )

        results, successes = zip(*[pipe.recv() for pipe in self.parent_pipes])
        self.raise_if_errors(successes)
        self._state = AsyncState.DEFAULT

        infos = {}
        results, info_data = zip(*results)
        for i, info in enumerate(info_data):
            infos = self.add_dict_info(infos, info, i)

        if not self.shared_memory:
            self.observations = concatenate(
                self.single_observation_space, results, self.observations
            )

        if self.copy:
            self.observations = deepcopy(self.observations)

<<<<<<< HEAD
        return self.observations, infos

    def step(
        self, actions: VectorActType
    ) -> tuple[
        VectorObsType, NDArray[np.float32], NDArray[np.bool_], NDArray[np.bool_], dict[str, Any]
    ]:
        """Take an action for each parallel environment.
=======
    def reset(
        self,
        *,
        seed: int | list[int] | None = None,
        options: dict | None = None,
    ):
        """Reset all parallel environments and return a batch of initial observations and info.
>>>>>>> 1a75ce1b

        Args:
            actions: element of :attr:`action_space` Batch of actions.

        Returns:
            Batch of (observations, rewards, terminations, truncations, infos)
        """
        self.step_async(actions)
        return self.step_wait()

    def step_async(self, actions: VectorActType):
        """Send the calls to :obj:`step` to each sub-environment.

        Args:
            actions: Batch of actions. element of :attr:`~VectorEnv.action_space`

        Raises:
            ClosedEnvironmentError: If the environment was closed (if :meth:`close` was previously called).
            AlreadyPendingCallError: If the environment is already waiting for a pending call to another
                method (e.g. :meth:`reset_async`). This can be caused by two consecutive
                calls to :meth:`step_async`, with no call to :meth:`step_wait` in
                between.
        """
        self._assert_is_running()
        if self._state != AsyncState.DEFAULT:
            raise AlreadyPendingCallError(
                f"Calling `step_async` while waiting for a pending call to `{self._state.value}` to complete.",
                str(self._state.value),
            )

        actions = iterate(self.action_space, actions)
        for pipe, action in zip(self.parent_pipes, actions):
            pipe.send(("step", action))
        self._state = AsyncState.WAITING_STEP

    def step_wait(
        self, timeout: int | float | None = None
<<<<<<< HEAD
    ) -> tuple[
        VectorObsType, VectorArrayType, VectorArrayType, VectorArrayType, dict[str, Any]
    ]:
=======
    ) -> tuple[np.ndarray, np.ndarray, np.ndarray, np.ndarray, dict]:
>>>>>>> 1a75ce1b
        """Wait for the calls to :obj:`step` in each sub-environment to finish.

        Args:
            timeout: Number of seconds before the call to :meth:`step_wait` times out. If ``None``, the call to :meth:`step_wait` never times out.

        Returns:
             The batched environment step information, (obs, reward, terminated, truncated, info)

        Raises:
            ClosedEnvironmentError: If the environment was closed (if :meth:`close` was previously called).
            NoAsyncCallError: If :meth:`step_wait` was called without any prior call to :meth:`step_async`.
            TimeoutError: If :meth:`step_wait` timed out.
        """
        self._assert_is_running()
        if self._state != AsyncState.WAITING_STEP:
            raise NoAsyncCallError(
                "Calling `step_wait` without any prior call " "to `step_async`.",
                AsyncState.WAITING_STEP.value,
            )

        if not self.poll_env_processes(timeout):
            self._state = AsyncState.DEFAULT
            raise mp.TimeoutError(
                f"The call to `step_wait` has timed out after {timeout} second(s)."
            )

        obs_list, rewards, terminations, truncations, infos = [], [], [], [], {}
        successes = []
        for i, pipe in enumerate(self.parent_pipes):
            result, success = pipe.recv()
            obs, rew, terminated, truncated, info = result

            successes.append(success)
            if success:
<<<<<<< HEAD
                obs_list.append(obs)
                rewards.append(rew)
                terminations.append(terminated)
                truncations.append(truncated)
=======
                observations_list.append(obs)
                rewards.append(rew)
                terminateds.append(terminated)
                truncateds.append(truncated)
>>>>>>> 1a75ce1b
                infos = self._add_info(infos, info, i)

        self._raise_if_errors(successes)
        self._state = AsyncState.DEFAULT

        if not self.shared_memory:
            self.observations = concatenate(
                self.single_observation_space,
                obs_list,
                self.observations,
            )

        if self.copy:
            self.observations = deepcopy(self.observations)
        rewards = np.array(rewards)
        terminations = np.array(terminations, dtype=np.bool_)
        truncations = np.array(truncations, dtype=np.bool_)

        return (
            self.observations,
            rewards,
            terminations,
            truncations,
            infos,
        )

    def call(self, name: str, *args: Any, **kwargs: Any) -> tuple[Any]:
        """Call a method, or get a property, from each parallel environment.

        Args:
            name (str): Name of the method or property to call.
            *args: Arguments to apply to the method call.
            **kwargs: Keyword arguments to apply to the method call.

        Returns:
            List of the results of the individual calls to the method or property for each environment.
        """
        self.call_async(name, *args, **kwargs)
        return self.call_wait()

    def call_async(self, name: str, *args: Any, **kwargs: Any):
        """Calls the method with name asynchronously and apply args and kwargs to the method.

        Args:
            name: Name of the method or property to call.
            *args: Arguments to apply to the method call.
            **kwargs: Keyword arguments to apply to the method call.

        Raises:
            ClosedEnvironmentError: If the environment was closed (if :meth:`close` was previously called).
            AlreadyPendingCallError: Calling `call_async` while waiting for a pending call to complete
        """
        self._assert_is_running()
        if self._state != AsyncState.DEFAULT:
            raise AlreadyPendingCallError(
                "Calling `call_async` while waiting "
                f"for a pending call to `{self._state.value}` to complete.",
                str(self._state.value),
            )

        for pipe in self.parent_pipes:
            pipe.send(("_call", (name, args, kwargs)))
        self._state = AsyncState.WAITING_CALL

<<<<<<< HEAD
    def call_wait(self, timeout: int | float | None = None) -> tuple[Any]:
=======
    def call_wait(self, timeout: int | float | None = None) -> list:
>>>>>>> 1a75ce1b
        """Calls all parent pipes and waits for the results.

        Args:
            timeout: Number of seconds before the call to `step_wait` times out.
                If `None` (default), the call to `step_wait` never times out.

        Returns:
            List of the results of the individual calls to the method or property for each environment.

        Raises:
            NoAsyncCallError: Calling `call_wait` without any prior call to `call_async`.
            TimeoutError: The call to `call_wait` has timed out after timeout second(s).
        """
        self._assert_is_running()
        if self._state != AsyncState.WAITING_CALL:
            raise NoAsyncCallError(
                "Calling `call_wait` without any prior call to `call_async`.",
                AsyncState.WAITING_CALL.value,
            )

        if not self.poll_env_processes(timeout):
            self._state = AsyncState.DEFAULT
            raise mp.TimeoutError(
                f"The call to `call_wait` has timed out after {timeout} second(s)."
            )

        results, successes = zip(*[pipe.recv() for pipe in self.parent_pipes])
        self.raise_if_errors(successes)
        self._state = AsyncState.DEFAULT

        return tuple(results)

<<<<<<< HEAD
    def get_attr(self, name: str) -> tuple[Any]:
=======
    def call(self, name: str, *args, **kwargs) -> list[Any]:
        """Call a method, or get a property, from each parallel environment.

        Args:
            name (str): Name of the method or property to call.
            *args: Arguments to apply to the method call.
            **kwargs: Keyword arguments to apply to the method call.

        Returns:
            List of the results of the individual calls to the method or property for each environment.
        """
        self.call_async(name, *args, **kwargs)
        return self.call_wait()

    def get_attr(self, name: str):
>>>>>>> 1a75ce1b
        """Get a property from each parallel environment.

        Args:
            name (str): Name of the property to be get from each individual environment.

        Returns:
            The property with name
        """
        return self.call(name)

    def set_attr(self, name: str, values: list[Any] | tuple[Any] | object):
        """Sets an attribute of the sub-environments.

        Args:
            name: Name of the property to be set in each individual environment.
            values: Values of the property to be set to. If ``values`` is a list or
                tuple, then it corresponds to the values for each individual
                environment, otherwise a single value is set for all environments.

        Raises:
            ValueError: Values must be a list or tuple with length equal to the number of environments.
            AlreadyPendingCallError: Calling `set_attr` while waiting for a pending call to complete.
        """
        self._assert_is_running()

        if not isinstance(values, (list, tuple)):
            values = [values for _ in range(self.num_envs)]

        if len(values) != self.num_envs:
            raise ValueError(
                "Values must be a list or tuple with length equal to the number of environments. "
                f"Got `{len(values)}` values for {self.num_envs} environments."
            )

        if self._state != AsyncState.DEFAULT:
            raise AlreadyPendingCallError(
                f"Calling `set_attr` while waiting for a pending call to `{self._state.value}` to complete.",
                str(self._state.value),
            )

        for pipe, value in zip(self.parent_pipes, values):
            pipe.send(("_setattr", (name, value)))

        _, successes = zip(*[pipe.recv() for pipe in self.parent_pipes])
        self.raise_if_errors(successes)

<<<<<<< HEAD
    def close(self, timeout: int | float | None = None, terminate: bool = False):
=======
    def close_extras(self, timeout: int | float | None = None, terminate: bool = False):
>>>>>>> 1a75ce1b
        """Close the environments & clean up the extra resources (processes and pipes).

        Args:
            timeout: Number of seconds before the call to :meth:`close` times out. If ``None``,
                the call to :meth:`close` never times out. If the call to :meth:`close`
                times out, then all processes are terminated.
            terminate: If ``True``, then the :meth:`close` operation is forced and all processes are terminated.

        Raises:
            TimeoutError: If :meth:`close` timed out.
        """
        timeout = 0 if terminate else timeout
        try:
            if self._state != AsyncState.DEFAULT:
                logger.warn(
                    f"Calling `close` while waiting for a pending call to `{self._state.value}` to complete."
                )
                function = getattr(self, f"{self._state.value}_wait")
                function(timeout)
        except mp.TimeoutError:
            terminate = True

        if terminate:
            for process in self.processes:
                if process.is_alive():
                    process.terminate()
        else:
            for pipe in self.parent_pipes:
                if (pipe is not None) and (not pipe.closed):
                    pipe.send(("close", None))
            for pipe in self.parent_pipes:
                if (pipe is not None) and (not pipe.closed):
                    pipe.recv()

        for pipe in self.parent_pipes:
            if pipe is not None:
                pipe.close()
        for process in self.processes:
            process.join()

    def poll_env_processes(self, timeout: int | float | None = None) -> bool:
        """Poll's the environment processes for data up to the timeout value when ``False`` is returned."""
        self._assert_is_running()

        if timeout is None:
            return True

        end_time = time.perf_counter() + timeout
        for pipe in self.parent_pipes:
            delta = max(end_time - time.perf_counter(), 0)

            if pipe is None:
                return False
            if pipe.closed or (not pipe.poll(delta)):
                return False

        return True

    def _check_spaces(self):
        self._assert_is_running()

        spaces = (self.single_observation_space, self.single_action_space)
        for pipe in self.parent_pipes:
            pipe.send(("_check_spaces", spaces))

        results, successes = zip(*[pipe.recv() for pipe in self.parent_pipes])
        self.raise_if_errors(successes)

        if_same_obs_spaces, if_same_action_spaces = zip(*results)
        if not all(if_same_obs_spaces):
            raise RuntimeError(
                f"Some environments have an observation space different from `{self.single_observation_space}`. "
                "In order to batch observations, the observation spaces from all environments must be equal."
            )
        if not all(if_same_action_spaces):
            raise RuntimeError(
                f"Some environments have an action space different from `{self.single_action_space}`. "
<<<<<<< HEAD
                f"In order to batch actions, the action spaces from all environments must be equal."
=======
                "In order to batch actions, the action spaces from all environments must be equal."
>>>>>>> 1a75ce1b
            )

    def _assert_is_running(self):
        if self.closed:
            raise ClosedEnvironmentError(
                f"Trying to operate on `{type(self).__name__}`, after a call to `close()`."
            )

<<<<<<< HEAD
    def raise_if_errors(self, successes: list[bool]):
        """Raise an error if an environment process returns a ``(_, False)``."""
=======
    def _raise_if_errors(self, successes: list[bool]):
>>>>>>> 1a75ce1b
        if all(successes):
            return

        num_errors = self.num_envs - sum(successes)
        assert 0 < num_errors
        for i in range(num_errors):
            index, exctype, value = self.error_queue.get()
            logger.error(
                f"Received the following error from Worker-{index}: {exctype.__name__}: {value}"
            )
            logger.error(f"Shutting down Worker-{index}.")

            self.parent_pipes[index].close()
            self.parent_pipes[index] = None

            if i == num_errors - 1:
                logger.error("Raising the last exception back to the main process.")
                raise exctype(value)

    def __del__(self):
        """On deleting the object, checks that the vector environment is closed."""
        if not getattr(self, "closed", True) and hasattr(self, "_state"):
            self.close(terminate=True)


def default_async_worker(
    worker_num: int,
    env_fn: Callable[[], Env],
    pipe: Connection,
    parent_pipe: Connection,
    shared_memory: mp.Array | None,
    error_queue: Queue,
):
    """The default async worker that is run in a separate process.

    Args:
        worker_num: The environment number
        env_fn: The environment creation function
        pipe: The process pipe to "talk" back to the `AsyncVectorEnv`
        parent_pipe: The parent pipe from the original process
        shared_memory: An shared memory object if shared memory should be used otherwise ``None``
        error_queue: A shared Queue between the processes to pass the error messages for the many queue to report.
    """
    env = env_fn()
    observation_space: Space[ObsType] = env.observation_space
    action_space: Space[ActType] = env.action_space

    parent_pipe.close()

    try:
        while True:
            command, data = pipe.recv()

            if command == "reset":
                obs, info = env.reset(**data)
                if shared_memory:
                    obs = None
                pipe.send(((obs, info), True))

            elif command == "step":
                (
                    obs,
                    reward,
                    terminated,
                    truncated,
                    info,
                ) = env.step(data)
                if terminated or truncated:
                    old_obs, old_info = obs, info
                    obs, info = env.reset()
                    info["final_observation"] = old_obs
                    info["final_info"] = old_info

                if shared_memory:
                    write_to_shared_memory(
                        observation_space, worker_num, obs, shared_memory
                    )
                    obs = None

                pipe.send(((obs, reward, terminated, truncated, info), True))

            elif command == "close":
                # The environment is closed outside the while loop
                pipe.send((None, True))
                break

            elif command == "_call":
                name, args, kwargs = data
                if name in {"reset", "step", "seed", "close"}:
                    raise ValueError(
                        f"Trying to call function `{name}` with `vector_env.call('{name}')`, use `{name}` directly instead."
                    )

                env_attribute = getattr(env, name)
                if callable(env_attribute):
                    pipe.send((env_attribute(*args, **kwargs), True))
                else:
                    pipe.send((env_attribute, True))

            elif command == "_setattr":
                name, value = data
                setattr(env, name, value)
                pipe.send((None, True))

            elif command == "_check_spaces":
                dummy_env_obs_space, dummy_env_action_space = data

                pipe.send(
                    (
                        (
                            dummy_env_obs_space == observation_space,
                            dummy_env_action_space == action_space,
                        ),
                        True,
                    )
                )
            else:
                raise RuntimeError(
                    f"Received unknown command `{command}`. Must be one of `reset`, `step`, `seed`, `close`, `_call`, `_setattr`, `_check_spaces`."
                )
    except (KeyboardInterrupt, Exception):
        error_queue.put((worker_num,) + sys.exc_info()[:2])
        pipe.send((None, False))
    finally:
        env.close()<|MERGE_RESOLUTION|>--- conflicted
+++ resolved
@@ -1,9 +1,5 @@
-<<<<<<< HEAD
 """An asynchronous vector environment implementation where each environment is run in a separate process."""
 
-=======
-"""An async vector environment."""
->>>>>>> 1a75ce1b
 from __future__ import annotations
 
 import multiprocessing as mp
@@ -11,33 +7,25 @@
 import time
 from copy import deepcopy
 from enum import Enum
-from multiprocessing import Queue
 from multiprocessing.connection import Connection
-<<<<<<< HEAD
 from multiprocessing.queues import Queue
 from typing import Any, Callable, Sequence
 
 from numpy.typing import NDArray
 from typing_extensions import Protocol
-=======
-from typing import Any, Callable, Sequence
->>>>>>> 1a75ce1b
 
 import numpy as np
 
 from gymnasium import logger
-<<<<<<< HEAD
 from gymnasium.core import ActType, Env, ObsType
-=======
-from gymnasium.core import Env, ObsType
->>>>>>> 1a75ce1b
 from gymnasium.error import (
     AlreadyPendingCallError,
     ClosedEnvironmentError,
     CustomSpaceError,
     NoAsyncCallError,
 )
-from gymnasium.experimental.vector.utils import (
+from gymnasium.experimental.vector.vector_env import VectorEnv
+from gymnasium.vector.utils import (
     CloudpickleWrapper,
     batch_space,
     clear_mpi_env_vars,
@@ -48,7 +36,6 @@
     read_from_shared_memory,
     write_to_shared_memory,
 )
-from gymnasium.experimental.vector.vector_env import VectorEnv
 
 
 __all__ = ["AsyncVectorEnv", "AsyncState", "default_async_worker"]
@@ -99,11 +86,7 @@
         copy: bool = True,
         context: str | None = None,
         daemon: bool = True,
-<<<<<<< HEAD
         worker: AsyncWorker | None = None,
-=======
-        worker: callable | None = None,
->>>>>>> 1a75ce1b
     ):
         """Vectorized environment that runs multiple environments in parallel.
 
@@ -166,18 +149,9 @@
                 )
             except CustomSpaceError as e:
                 raise ValueError(
-<<<<<<< HEAD
                     "Using `shared_memory=True` in `AsyncVectorEnv` caused an error in `create_shared_memory` or `read_from_shared_memory`. "
                     f"This is due to the space used, {self.single_observation_space}, not having an implementation of the `create_shared_memory` or `read_from_shared_memory` functions."
                     f"Either set `shared_memory=False` or implementation the functions for {type(self.single_observation_space)}"
-=======
-                    "Using `shared_memory=True` in `AsyncVectorEnv` "
-                    "is incompatible with non-standard Gymnasium observation spaces "
-                    "(i.e. custom spaces inheriting from `gymnasium.Space`), and is "
-                    "only compatible with default Gymnasium spaces (e.g. `Box`, "
-                    "`Tuple`, `Dict`) for batching. Set `shared_memory=False` "
-                    "if you use custom observation spaces."
->>>>>>> 1a75ce1b
                 ) from e
         else:
             obs_buffer = None
@@ -237,11 +211,7 @@
     def reset_async(
         self,
         seed: int | list[int] | None = None,
-<<<<<<< HEAD
         options: dict[str, Any] | None = None,
-=======
-        options: dict | None = None,
->>>>>>> 1a75ce1b
     ):
         """Send calls to the :obj:`reset` methods of the sub-environments.
 
@@ -284,11 +254,7 @@
     def reset_wait(
         self,
         timeout: int | float | None = None,
-<<<<<<< HEAD
     ) -> tuple[VectorObsType, dict[str, Any]]:
-=======
-    ) -> tuple[ObsType, list[dict]]:
->>>>>>> 1a75ce1b
         """Waits for the calls triggered by :meth:`reset_async` to finish and returns the results.
 
         Args:
@@ -332,7 +298,6 @@
         if self.copy:
             self.observations = deepcopy(self.observations)
 
-<<<<<<< HEAD
         return self.observations, infos
 
     def step(
@@ -341,15 +306,6 @@
         VectorObsType, NDArray[np.float32], NDArray[np.bool_], NDArray[np.bool_], dict[str, Any]
     ]:
         """Take an action for each parallel environment.
-=======
-    def reset(
-        self,
-        *,
-        seed: int | list[int] | None = None,
-        options: dict | None = None,
-    ):
-        """Reset all parallel environments and return a batch of initial observations and info.
->>>>>>> 1a75ce1b
 
         Args:
             actions: element of :attr:`action_space` Batch of actions.
@@ -387,13 +343,9 @@
 
     def step_wait(
         self, timeout: int | float | None = None
-<<<<<<< HEAD
     ) -> tuple[
         VectorObsType, VectorArrayType, VectorArrayType, VectorArrayType, dict[str, Any]
     ]:
-=======
-    ) -> tuple[np.ndarray, np.ndarray, np.ndarray, np.ndarray, dict]:
->>>>>>> 1a75ce1b
         """Wait for the calls to :obj:`step` in each sub-environment to finish.
 
         Args:
@@ -428,17 +380,10 @@
 
             successes.append(success)
             if success:
-<<<<<<< HEAD
                 obs_list.append(obs)
                 rewards.append(rew)
                 terminations.append(terminated)
                 truncations.append(truncated)
-=======
-                observations_list.append(obs)
-                rewards.append(rew)
-                terminateds.append(terminated)
-                truncateds.append(truncated)
->>>>>>> 1a75ce1b
                 infos = self._add_info(infos, info, i)
 
         self._raise_if_errors(successes)
@@ -503,11 +448,7 @@
             pipe.send(("_call", (name, args, kwargs)))
         self._state = AsyncState.WAITING_CALL
 
-<<<<<<< HEAD
     def call_wait(self, timeout: int | float | None = None) -> tuple[Any]:
-=======
-    def call_wait(self, timeout: int | float | None = None) -> list:
->>>>>>> 1a75ce1b
         """Calls all parent pipes and waits for the results.
 
         Args:
@@ -540,25 +481,7 @@
 
         return tuple(results)
 
-<<<<<<< HEAD
     def get_attr(self, name: str) -> tuple[Any]:
-=======
-    def call(self, name: str, *args, **kwargs) -> list[Any]:
-        """Call a method, or get a property, from each parallel environment.
-
-        Args:
-            name (str): Name of the method or property to call.
-            *args: Arguments to apply to the method call.
-            **kwargs: Keyword arguments to apply to the method call.
-
-        Returns:
-            List of the results of the individual calls to the method or property for each environment.
-        """
-        self.call_async(name, *args, **kwargs)
-        return self.call_wait()
-
-    def get_attr(self, name: str):
->>>>>>> 1a75ce1b
         """Get a property from each parallel environment.
 
         Args:
@@ -605,11 +528,7 @@
         _, successes = zip(*[pipe.recv() for pipe in self.parent_pipes])
         self.raise_if_errors(successes)
 
-<<<<<<< HEAD
     def close(self, timeout: int | float | None = None, terminate: bool = False):
-=======
-    def close_extras(self, timeout: int | float | None = None, terminate: bool = False):
->>>>>>> 1a75ce1b
         """Close the environments & clean up the extra resources (processes and pipes).
 
         Args:
@@ -687,11 +606,7 @@
         if not all(if_same_action_spaces):
             raise RuntimeError(
                 f"Some environments have an action space different from `{self.single_action_space}`. "
-<<<<<<< HEAD
                 f"In order to batch actions, the action spaces from all environments must be equal."
-=======
-                "In order to batch actions, the action spaces from all environments must be equal."
->>>>>>> 1a75ce1b
             )
 
     def _assert_is_running(self):
@@ -700,12 +615,8 @@
                 f"Trying to operate on `{type(self).__name__}`, after a call to `close()`."
             )
 
-<<<<<<< HEAD
     def raise_if_errors(self, successes: list[bool]):
         """Raise an error if an environment process returns a ``(_, False)``."""
-=======
-    def _raise_if_errors(self, successes: list[bool]):
->>>>>>> 1a75ce1b
         if all(successes):
             return
 
