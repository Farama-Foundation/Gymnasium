"""An async vector environment."""
from __future__ import annotations

import multiprocessing
import sys
import time
from copy import deepcopy
from enum import Enum
from multiprocessing import Queue
from multiprocessing.connection import Connection
from typing import Any, Callable, Sequence

import numpy as np

from gymnasium import logger
<<<<<<< HEAD
from gymnasium.core import Env, ObsType, RenderFrame
=======
from gymnasium.core import ActType, Env, ObsType
>>>>>>> 24cc0854
from gymnasium.error import (
    AlreadyPendingCallError,
    ClosedEnvironmentError,
    CustomSpaceError,
    NoAsyncCallError,
)
from gymnasium.vector.utils import (
    CloudpickleWrapper,
    batch_space,
    clear_mpi_env_vars,
    concatenate,
    create_empty_array,
    create_shared_memory,
    iterate,
    read_from_shared_memory,
    write_to_shared_memory,
)
from gymnasium.vector.vector_env import ArrayType, VectorEnv


__all__ = ["AsyncVectorEnv", "AsyncState"]


class AsyncState(Enum):
    """The AsyncVectorEnv possible states given the different actions."""

    DEFAULT = "default"
    WAITING_RESET = "reset"
    WAITING_STEP = "step"
    WAITING_CALL = "call"


class AsyncVectorEnv(VectorEnv):
    """Vectorized environment that runs multiple environments in parallel.

    It uses ``multiprocessing`` processes, and pipes for communication.

    Example:
        >>> import gymnasium as gym
        >>> envs = gym.vector.AsyncVectorEnv([
        ...     lambda: gym.make("Pendulum-v1", g=9.81),
        ...     lambda: gym.make("Pendulum-v1", g=1.62)
        ... ])
        >>> observations, infos = envs.reset(seed=42)
        >>> observations
        array([[-0.14995256,  0.9886932 , -0.12224312],
               [ 0.5760367 ,  0.8174238 , -0.91244936]], dtype=float32)
        >>> infos
        {}
        >>> _ = envs.action_space.seed(123)
        >>> observations, rewards, terminations, truncations, infos = envs.step(envs.action_space.sample())
        >>> observations
        array([[-0.1851753 ,  0.98270553,  0.714599  ],
               [ 0.6193494 ,  0.7851154 , -1.0808398 ]], dtype=float32)
        >>> rewards
        array([-2.96495728, -1.00214607])
        >>> terminations
        array([False, False])
        >>> truncations
        array([False, False])
        >>> infos
        {}
    """

    def __init__(
        self,
        env_fns: Sequence[Callable[[], Env]],
        shared_memory: bool = True,
        copy: bool = True,
        context: str | None = None,
        daemon: bool = True,
        worker: Callable[
            [int, Callable[[], Env], Connection, Connection, bool, Queue], None
        ]
        | None = None,
    ):
        """Vectorized environment that runs multiple environments in parallel.

        Args:
            env_fns: Functions that create the environments.
            shared_memory: If ``True``, then the observations from the worker processes are communicated back through
                shared variables. This can improve the efficiency if the observations are large (e.g. images).
            copy: If ``True``, then the :meth:`~AsyncVectorEnv.reset` and :meth:`~AsyncVectorEnv.step` methods
                return a copy of the observations.
            context: Context for `multiprocessing`. If ``None``, then the default context is used.
            daemon: If ``True``, then subprocesses have ``daemon`` flag turned on; that is, they will quit if
                the head process quits. However, ``daemon=True`` prevents subprocesses to spawn children,
                so for some environments you may want to have it set to ``False``.
            worker: If set, then use that worker in a subprocess instead of a default one.
                Can be useful to override some inner vector env logic, for instance, how resets on termination or truncation are handled.

        Warnings:
            worker is an advanced mode option. It provides a high degree of flexibility and a high chance
            to shoot yourself in the foot; thus, if you are writing your own worker, it is recommended to start
            from the code for ``_worker`` (or ``_worker_shared_memory``) method, and add changes.

        Raises:
            RuntimeError: If the observation space of some sub-environment does not match observation_space
                (or, by default, the observation space of the first sub-environment).
            ValueError: If observation_space is a custom space (i.e. not a default space in Gym,
                such as gymnasium.spaces.Box, gymnasium.spaces.Discrete, or gymnasium.spaces.Dict) and shared_memory is True.
        """
        self.env_fns = env_fns
<<<<<<< HEAD
        self.num_envs = len(env_fns)

=======
>>>>>>> 24cc0854
        self.shared_memory = shared_memory
        self.copy = copy

        self.num_envs = len(env_fns)

        # This would be nice to get rid of, but without it there's a deadlock between shared memory and pipes
        # Create a dummy environment to gather the metadata and observation / action space of the environment
        dummy_env = env_fns[0]()

        self.metadata = dummy_env.metadata
        self.spec = dummy_env.spec
        self.render_mode = dummy_env.render_mode

        self.single_observation_space = dummy_env.observation_space
        self.single_action_space = dummy_env.action_space

        self.observation_space = batch_space(
            self.single_observation_space, self.num_envs
        )
        self.action_space = batch_space(self.single_action_space, self.num_envs)

        dummy_env.close()
        del dummy_env

<<<<<<< HEAD
=======
        # Generate the multiprocessing context for the observation buffer
>>>>>>> 24cc0854
        ctx = multiprocessing.get_context(context)
        if self.shared_memory:
            try:
                _obs_buffer = create_shared_memory(
                    self.single_observation_space, n=self.num_envs, ctx=ctx
                )
                self.observations = read_from_shared_memory(
                    self.single_observation_space, _obs_buffer, n=self.num_envs
                )
            except CustomSpaceError as e:
                raise ValueError(
<<<<<<< HEAD
                    "Using `shared_memory=True` in `AsyncVectorEnv` is incompatible with non-standard Gymnasium observation spaces "
                    "(i.e. custom spaces inheriting from `gymnasium.Space`), and is only compatible with default Gymnasium spaces "
                    "(e.g. `Box`, `Tuple`, `Dict`) for batching. Set `shared_memory=False` if you use custom observation spaces."
=======
                    "Using `shared_memory=True` in `AsyncVectorEnv` is incompatible with non-standard Gymnasium observation spaces (i.e. custom spaces inheriting from `gymnasium.Space`), "
                    "and is only compatible with default Gymnasium spaces (e.g. `Box`, `Tuple`, `Dict`) for batching. "
                    "Set `shared_memory=False` if you use custom observation spaces."
>>>>>>> 24cc0854
                ) from e
        else:
            _obs_buffer = None
            self.observations = create_empty_array(
                self.single_observation_space, n=self.num_envs, fn=np.zeros
            )

        self.parent_pipes, self.processes = [], []
        self.error_queue = ctx.Queue()
        target = worker or _async_worker
        with clear_mpi_env_vars():
            for idx, env_fn in enumerate(self.env_fns):
                parent_pipe, child_pipe = ctx.Pipe()
                process = ctx.Process(
                    target=target,
                    name=f"Worker<{type(self).__name__}>-{idx}",
                    args=(
                        idx,
                        CloudpickleWrapper(env_fn),
                        child_pipe,
                        parent_pipe,
                        _obs_buffer,
                        self.error_queue,
                    ),
                )

                self.parent_pipes.append(parent_pipe)
                self.processes.append(process)

                process.daemon = daemon
                process.start()
                child_pipe.close()

        self._state = AsyncState.DEFAULT
        self._check_spaces()

    def reset(
        self,
        *,
        seed: int | list[int] | None = None,
        options: dict[str, Any] | None = None,
    ) -> tuple[ObsType, dict[str, Any]]:
        """Resets all sub-environments in parallel and return a batch of concatenated observations and info.

        Args:
            seed: The environment reset seeds
            options: If to return the options

        Returns:
            A batch of observations and info from the vectorized environment.
        """
        self.reset_async(seed=seed, options=options)
        return self.reset_wait()

    def reset_async(
        self,
        seed: int | list[int] | None = None,
        options: dict | None = None,
    ):
        """Send calls to the :obj:`reset` methods of the sub-environments.

        To get the results of these calls, you may invoke :meth:`reset_wait`.

        Args:
            seed: List of seeds for each environment
            options: The reset option

        Raises:
            ClosedEnvironmentError: If the environment was closed (if :meth:`close` was previously called).
            AlreadyPendingCallError: If the environment is already waiting for a pending call to another
                method (e.g. :meth:`step_async`). This can be caused by two consecutive
                calls to :meth:`reset_async`, with no call to :meth:`reset_wait` in between.
        """
        self._assert_is_running()

        if seed is None:
            seed = [None for _ in range(self.num_envs)]
        elif isinstance(seed, int):
            seed = [seed + i for i in range(self.num_envs)]
        assert len(seed) == self.num_envs

        if self._state != AsyncState.DEFAULT:
            raise AlreadyPendingCallError(
                f"Calling `reset_async` while waiting for a pending call to `{self._state.value}` to complete",
                str(self._state.value),
            )

        for pipe, env_seed in zip(self.parent_pipes, seed):
            env_kwargs = {"seed": env_seed, "options": options}
            pipe.send(("reset", env_kwargs))
        self._state = AsyncState.WAITING_RESET

    def reset_wait(
        self,
        timeout: int | float | None = None,
    ) -> tuple[ObsType, dict[str, Any]]:
        """Waits for the calls triggered by :meth:`reset_async` to finish and returns the results.

        Args:
            timeout: Number of seconds before the call to `reset_wait` times out. If `None`, the call to `reset_wait` never times out.

        Returns:
            A tuple of batched observations and list of dictionaries

        Raises:
            ClosedEnvironmentError: If the environment was closed (if :meth:`close` was previously called).
            NoAsyncCallError: If :meth:`reset_wait` was called without any prior call to :meth:`reset_async`.
            TimeoutError: If :meth:`reset_wait` timed out.
        """
        self._assert_is_running()
        if self._state != AsyncState.WAITING_RESET:
            raise NoAsyncCallError(
                "Calling `reset_wait` without any prior " "call to `reset_async`.",
                AsyncState.WAITING_RESET.value,
            )

        if not self._poll_pipe_envs(timeout):
            self._state = AsyncState.DEFAULT
            raise multiprocessing.TimeoutError(
                f"The call to `reset_wait` has timed out after {timeout} second(s)."
            )

        results, successes = zip(*[pipe.recv() for pipe in self.parent_pipes])
        self._raise_if_errors(successes)

        infos = {}
        results, info_data = zip(*results)
        for i, info in enumerate(info_data):
            infos = self._add_info(infos, info, i)

        if not self.shared_memory:
            self.observations = concatenate(
                self.single_observation_space, results, self.observations
            )

        self._state = AsyncState.DEFAULT
        return (deepcopy(self.observations) if self.copy else self.observations), infos

    def step(
        self, actions: ActType
    ) -> tuple[ObsType, ArrayType, ArrayType, ArrayType, dict[str, Any]]:
        """Take an action for each parallel environment.

        Args:
            actions: element of :attr:`action_space` batch of actions.

        Returns:
            Batch of (observations, rewards, terminations, truncations, infos)
        """
        self.step_async(actions)
        return self.step_wait()

    def step_async(self, actions: np.ndarray):
        """Send the calls to :obj:`step` to each sub-environment.

        Args:
            actions: Batch of actions. element of :attr:`~VectorEnv.action_space`

        Raises:
            ClosedEnvironmentError: If the environment was closed (if :meth:`close` was previously called).
            AlreadyPendingCallError: If the environment is already waiting for a pending call to another
                method (e.g. :meth:`reset_async`). This can be caused by two consecutive
                calls to :meth:`step_async`, with no call to :meth:`step_wait` in
                between.
        """
        self._assert_is_running()
        if self._state != AsyncState.DEFAULT:
            raise AlreadyPendingCallError(
                f"Calling `step_async` while waiting for a pending call to `{self._state.value}` to complete.",
                str(self._state.value),
            )

        iter_actions = iterate(self.action_space, actions)
        for pipe, action in zip(self.parent_pipes, iter_actions):
            pipe.send(("step", action))
        self._state = AsyncState.WAITING_STEP

    def step_wait(
        self, timeout: int | float | None = None
    ) -> tuple[np.ndarray, np.ndarray, np.ndarray, np.ndarray, dict]:
        """Wait for the calls to :obj:`step` in each sub-environment to finish.

        Args:
            timeout: Number of seconds before the call to :meth:`step_wait` times out. If ``None``, the call to :meth:`step_wait` never times out.

        Returns:
             The batched environment step information, (obs, reward, terminated, truncated, info)

        Raises:
            ClosedEnvironmentError: If the environment was closed (if :meth:`close` was previously called).
            NoAsyncCallError: If :meth:`step_wait` was called without any prior call to :meth:`step_async`.
            TimeoutError: If :meth:`step_wait` timed out.
        """
        self._assert_is_running()
        if self._state != AsyncState.WAITING_STEP:
            raise NoAsyncCallError(
                "Calling `step_wait` without any prior call " "to `step_async`.",
                AsyncState.WAITING_STEP.value,
            )

        if not self._poll_pipe_envs(timeout):
            self._state = AsyncState.DEFAULT
            raise multiprocessing.TimeoutError(
                f"The call to `step_wait` has timed out after {timeout} second(s)."
            )

<<<<<<< HEAD
        observations_list, rewards, terminations, truncations, infos = (
            [],
            [],
            [],
            [],
            {},
        )
=======
        observations, rewards, terminations, truncations, infos = [], [], [], [], {}
>>>>>>> 24cc0854
        successes = []
        for env_idx, pipe in enumerate(self.parent_pipes):
            env_step_return, success = pipe.recv()

            successes.append(success)
            if success:
<<<<<<< HEAD
                observations_list.append(obs)
                rewards.append(rew)
                terminations.append(terminated)
                truncations.append(truncated)
                infos = self._add_info(infos, info, i)
=======
                observations.append(env_step_return[0])
                rewards.append(env_step_return[1])
                terminations.append(env_step_return[2])
                truncations.append(env_step_return[3])
                infos = self._add_info(infos, env_step_return[4], env_idx)
>>>>>>> 24cc0854

        self._raise_if_errors(successes)

        if not self.shared_memory:
            self.observations = concatenate(
                self.single_observation_space,
                observations,
                self.observations,
            )

        self._state = AsyncState.DEFAULT
        return (
            deepcopy(self.observations) if self.copy else self.observations,
<<<<<<< HEAD
            np.array(rewards),
=======
            np.array(rewards, dtype=np.float64),
>>>>>>> 24cc0854
            np.array(terminations, dtype=np.bool_),
            np.array(truncations, dtype=np.bool_),
            infos,
        )

    def call(self, name: str, *args: Any, **kwargs: Any) -> tuple[Any, ...]:
        """Call a method from each parallel environment with args and kwargs.

        Args:
            name (str): Name of the method or property to call.
            *args: Position arguments to apply to the method call.
            **kwargs: Keyword arguments to apply to the method call.

        Returns:
            List of the results of the individual calls to the method or property for each environment.
        """
        self.call_async(name, *args, **kwargs)
        return self.call_wait()

    def render(self) -> tuple[RenderFrame, ...] | None:
        """Returns a list of rendered frames from the environments."""
        return tuple(self.call("render"))

    def call_async(self, name: str, *args, **kwargs):
        """Calls the method with name asynchronously and apply args and kwargs to the method.

        Args:
            name: Name of the method or property to call.
            *args: Arguments to apply to the method call.
            **kwargs: Keyword arguments to apply to the method call.

        Raises:
            ClosedEnvironmentError: If the environment was closed (if :meth:`close` was previously called).
            AlreadyPendingCallError: Calling `call_async` while waiting for a pending call to complete
        """
        self._assert_is_running()
        if self._state != AsyncState.DEFAULT:
            raise AlreadyPendingCallError(
                f"Calling `call_async` while waiting for a pending call to `{self._state.value}` to complete.",
                str(self._state.value),
            )

        for pipe in self.parent_pipes:
            pipe.send(("_call", (name, args, kwargs)))
        self._state = AsyncState.WAITING_CALL

    def call_wait(self, timeout: int | float | None = None) -> tuple[Any, ...]:
        """Calls all parent pipes and waits for the results.

        Args:
            timeout: Number of seconds before the call to `step_wait` times out.
                If `None` (default), the call to `step_wait` never times out.

        Returns:
            List of the results of the individual calls to the method or property for each environment.

        Raises:
            NoAsyncCallError: Calling `call_wait` without any prior call to `call_async`.
            TimeoutError: The call to `call_wait` has timed out after timeout second(s).
        """
        self._assert_is_running()
        if self._state != AsyncState.WAITING_CALL:
            raise NoAsyncCallError(
                "Calling `call_wait` without any prior call to `call_async`.",
                AsyncState.WAITING_CALL.value,
            )

        if not self._poll_pipe_envs(timeout):
            self._state = AsyncState.DEFAULT
            raise multiprocessing.TimeoutError(
                f"The call to `call_wait` has timed out after {timeout} second(s)."
            )

        results, successes = zip(*[pipe.recv() for pipe in self.parent_pipes])
        self._raise_if_errors(successes)
        self._state = AsyncState.DEFAULT

        return results

    def get_attr(self, name: str):
        """Get a property from each parallel environment.

        Args:
            name (str): Name of the property to be get from each individual environment.

        Returns:
            The property with name
        """
        return self.call(name)

    def set_attr(self, name: str, values: list[Any] | tuple[Any] | object):
        """Sets an attribute of the sub-environments.

        Args:
            name: Name of the property to be set in each individual environment.
            values: Values of the property to be set to. If ``values`` is a list or
                tuple, then it corresponds to the values for each individual
                environment, otherwise a single value is set for all environments.

        Raises:
            ValueError: Values must be a list or tuple with length equal to the number of environments.
            AlreadyPendingCallError: Calling `set_attr` while waiting for a pending call to complete.
        """
        self._assert_is_running()
        if not isinstance(values, (list, tuple)):
            values = [values for _ in range(self.num_envs)]
        if len(values) != self.num_envs:
            raise ValueError(
                "Values must be a list or tuple with length equal to the number of environments. "
                f"Got `{len(values)}` values for {self.num_envs} environments."
            )

        if self._state != AsyncState.DEFAULT:
            raise AlreadyPendingCallError(
                f"Calling `set_attr` while waiting for a pending call to `{self._state.value}` to complete.",
                str(self._state.value),
            )

        for pipe, value in zip(self.parent_pipes, values):
            pipe.send(("_setattr", (name, value)))
        _, successes = zip(*[pipe.recv() for pipe in self.parent_pipes])
        self._raise_if_errors(successes)

    def close_extras(self, timeout: int | float | None = None, terminate: bool = False):
        """Close the environments & clean up the extra resources (processes and pipes).

        Args:
            timeout: Number of seconds before the call to :meth:`close` times out. If ``None``,
                the call to :meth:`close` never times out. If the call to :meth:`close`
                times out, then all processes are terminated.
            terminate: If ``True``, then the :meth:`close` operation is forced and all processes are terminated.

        Raises:
            TimeoutError: If :meth:`close` timed out.
        """
        timeout = 0 if terminate else timeout
        try:
            if self._state != AsyncState.DEFAULT:
                logger.warn(
                    f"Calling `close` while waiting for a pending call to `{self._state.value}` to complete."
                )
                function = getattr(self, f"{self._state.value}_wait")
                function(timeout)
        except multiprocessing.TimeoutError:
            terminate = True

        if terminate:
            for process in self.processes:
                if process.is_alive():
                    process.terminate()
        else:
            for pipe in self.parent_pipes:
                if (pipe is not None) and (not pipe.closed):
                    pipe.send(("close", None))
            for pipe in self.parent_pipes:
                if (pipe is not None) and (not pipe.closed):
                    pipe.recv()

        for pipe in self.parent_pipes:
            if pipe is not None:
                pipe.close()
        for process in self.processes:
            process.join()

    def _poll_pipe_envs(self, timeout: int | None = None):
        self._assert_is_running()

        if timeout is None:
            return True

        end_time = time.perf_counter() + timeout
        for pipe in self.parent_pipes:
            delta = max(end_time - time.perf_counter(), 0)

            if pipe is None:
                return False
            if pipe.closed or (not pipe.poll(delta)):
                return False
        return True

    def _check_spaces(self):
        self._assert_is_running()
        spaces = (self.single_observation_space, self.single_action_space)

        for pipe in self.parent_pipes:
            pipe.send(("_check_spaces", spaces))

        results, successes = zip(*[pipe.recv() for pipe in self.parent_pipes])
        self._raise_if_errors(successes)
        same_observation_spaces, same_action_spaces = zip(*results)

        if not all(same_observation_spaces):
            raise RuntimeError(
                f"Some environments have an observation space different from `{self.single_observation_space}`. "
                "In order to batch observations, the observation spaces from all environments must be equal."
            )
        if not all(same_action_spaces):
            raise RuntimeError(
                f"Some environments have an action space different from `{self.single_action_space}`. "
                "In order to batch actions, the action spaces from all environments must be equal."
            )

    def _assert_is_running(self):
        if self.closed:
            raise ClosedEnvironmentError(
                f"Trying to operate on `{type(self).__name__}`, after a call to `close()`."
            )

    def _raise_if_errors(self, successes: list[bool]):
        if all(successes):
            return

        num_errors = self.num_envs - sum(successes)
        assert num_errors > 0
        for i in range(num_errors):
            index, exctype, value = self.error_queue.get()

            logger.error(
                f"Received the following error from Worker-{index}: {exctype.__name__}: {value}"
            )
            logger.error(f"Shutting down Worker-{index}.")

            self.parent_pipes[index].close()
            self.parent_pipes[index] = None

            if i == num_errors - 1:
                logger.error("Raising the last exception back to the main process.")
                raise exctype(value)

    def __del__(self):
        """On deleting the object, checks that the vector environment is closed."""
        if not getattr(self, "closed", True) and hasattr(self, "_state"):
            self.close(terminate=True)


def _async_worker(
    index: int,
    env_fn: callable,
    pipe: Connection,
    parent_pipe: Connection,
    shared_memory: bool,
    error_queue: Queue,
):
    env = env_fn()
    observation_space = env.observation_space
    action_space = env.action_space

    parent_pipe.close()

    try:
        while True:
            command, data = pipe.recv()

            if command == "reset":
                observation, info = env.reset(**data)
                if shared_memory:
                    write_to_shared_memory(
                        observation_space, index, observation, shared_memory
                    )
                    observation = None
                pipe.send(((observation, info), True))

            elif command == "step":
                (
                    observation,
                    reward,
                    terminated,
                    truncated,
                    info,
                ) = env.step(data)
                if terminated or truncated:
                    old_observation, old_info = observation, info
                    observation, info = env.reset()
                    info["final_observation"] = old_observation
                    info["final_info"] = old_info

                if shared_memory:
                    write_to_shared_memory(
                        observation_space, index, observation, shared_memory
                    )
                    observation = None

                pipe.send(((observation, reward, terminated, truncated, info), True))
            elif command == "seed":
                env.seed(data)
                pipe.send((None, True))
            elif command == "close":
                pipe.send((None, True))
                break
            elif command == "_call":
                name, args, kwargs = data
                if name in ["reset", "step", "seed", "close"]:
                    raise ValueError(
                        f"Trying to call function `{name}` with `_call`. Use `{name}` directly instead."
                    )
                function = env.get_wrapper_attr(name)
                if callable(function):
                    pipe.send((function(*args, **kwargs), True))
                else:
                    pipe.send((function, True))
            elif command == "_setattr":
                name, value = data
                setattr(env, name, value)
                pipe.send((None, True))
            elif command == "_check_spaces":
                pipe.send(
                    (
                        (data[0] == observation_space, data[1] == action_space),
                        True,
                    )
                )
            else:
                raise RuntimeError(
<<<<<<< HEAD
                    f"Received unknown command `{command}`. Must be one of "
                    "{`reset`, `step`, `seed`, `close`, `_call`, `_setattr`, `_check_spaces`}."
=======
                    f"Received unknown command `{command}`. Must be one of [`reset`, `step`, `seed`, `close`, `_call`, `_setattr`, `_check_spaces`]."
>>>>>>> 24cc0854
                )
    except (KeyboardInterrupt, Exception):
        error_queue.put((index,) + sys.exc_info()[:2])
        pipe.send((None, False))
    finally:
        env.close()<|MERGE_RESOLUTION|>--- conflicted
+++ resolved
@@ -13,11 +13,7 @@
 import numpy as np
 
 from gymnasium import logger
-<<<<<<< HEAD
-from gymnasium.core import Env, ObsType, RenderFrame
-=======
-from gymnasium.core import ActType, Env, ObsType
->>>>>>> 24cc0854
+from gymnasium.core import ActType, Env, ObsType, RenderFrame
 from gymnasium.error import (
     AlreadyPendingCallError,
     ClosedEnvironmentError,
@@ -121,11 +117,6 @@
                 such as gymnasium.spaces.Box, gymnasium.spaces.Discrete, or gymnasium.spaces.Dict) and shared_memory is True.
         """
         self.env_fns = env_fns
-<<<<<<< HEAD
-        self.num_envs = len(env_fns)
-
-=======
->>>>>>> 24cc0854
         self.shared_memory = shared_memory
         self.copy = copy
 
@@ -150,10 +141,7 @@
         dummy_env.close()
         del dummy_env
 
-<<<<<<< HEAD
-=======
         # Generate the multiprocessing context for the observation buffer
->>>>>>> 24cc0854
         ctx = multiprocessing.get_context(context)
         if self.shared_memory:
             try:
@@ -165,15 +153,9 @@
                 )
             except CustomSpaceError as e:
                 raise ValueError(
-<<<<<<< HEAD
-                    "Using `shared_memory=True` in `AsyncVectorEnv` is incompatible with non-standard Gymnasium observation spaces "
-                    "(i.e. custom spaces inheriting from `gymnasium.Space`), and is only compatible with default Gymnasium spaces "
-                    "(e.g. `Box`, `Tuple`, `Dict`) for batching. Set `shared_memory=False` if you use custom observation spaces."
-=======
                     "Using `shared_memory=True` in `AsyncVectorEnv` is incompatible with non-standard Gymnasium observation spaces (i.e. custom spaces inheriting from `gymnasium.Space`), "
                     "and is only compatible with default Gymnasium spaces (e.g. `Box`, `Tuple`, `Dict`) for batching. "
                     "Set `shared_memory=False` if you use custom observation spaces."
->>>>>>> 24cc0854
                 ) from e
         else:
             _obs_buffer = None
@@ -380,36 +362,18 @@
                 f"The call to `step_wait` has timed out after {timeout} second(s)."
             )
 
-<<<<<<< HEAD
-        observations_list, rewards, terminations, truncations, infos = (
-            [],
-            [],
-            [],
-            [],
-            {},
-        )
-=======
         observations, rewards, terminations, truncations, infos = [], [], [], [], {}
->>>>>>> 24cc0854
         successes = []
         for env_idx, pipe in enumerate(self.parent_pipes):
             env_step_return, success = pipe.recv()
 
             successes.append(success)
             if success:
-<<<<<<< HEAD
-                observations_list.append(obs)
-                rewards.append(rew)
-                terminations.append(terminated)
-                truncations.append(truncated)
-                infos = self._add_info(infos, info, i)
-=======
                 observations.append(env_step_return[0])
                 rewards.append(env_step_return[1])
                 terminations.append(env_step_return[2])
                 truncations.append(env_step_return[3])
                 infos = self._add_info(infos, env_step_return[4], env_idx)
->>>>>>> 24cc0854
 
         self._raise_if_errors(successes)
 
@@ -423,11 +387,7 @@
         self._state = AsyncState.DEFAULT
         return (
             deepcopy(self.observations) if self.copy else self.observations,
-<<<<<<< HEAD
-            np.array(rewards),
-=======
             np.array(rewards, dtype=np.float64),
->>>>>>> 24cc0854
             np.array(terminations, dtype=np.bool_),
             np.array(truncations, dtype=np.bool_),
             infos,
@@ -449,7 +409,7 @@
 
     def render(self) -> tuple[RenderFrame, ...] | None:
         """Returns a list of rendered frames from the environments."""
-        return tuple(self.call("render"))
+        return self.call("render")
 
     def call_async(self, name: str, *args, **kwargs):
         """Calls the method with name asynchronously and apply args and kwargs to the method.
@@ -741,12 +701,7 @@
                 )
             else:
                 raise RuntimeError(
-<<<<<<< HEAD
-                    f"Received unknown command `{command}`. Must be one of "
-                    "{`reset`, `step`, `seed`, `close`, `_call`, `_setattr`, `_check_spaces`}."
-=======
                     f"Received unknown command `{command}`. Must be one of [`reset`, `step`, `seed`, `close`, `_call`, `_setattr`, `_check_spaces`]."
->>>>>>> 24cc0854
                 )
     except (KeyboardInterrupt, Exception):
         error_queue.put((index,) + sys.exc_info()[:2])
