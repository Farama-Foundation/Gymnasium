"""Implementation of a synchronous (for loop) vectorization method of any environment."""
from __future__ import annotations

from copy import deepcopy
from typing import Any, Callable, Iterator, Sequence

import numpy as np

from gymnasium import Env
from gymnasium.core import ActType, ObsType, RenderFrame
from gymnasium.vector.utils import batch_space, concatenate, create_empty_array, iterate
from gymnasium.vector.vector_env import ArrayType, VectorEnv


__all__ = ["SyncVectorEnv"]


class SyncVectorEnv(VectorEnv):
    """Vectorized environment that serially runs multiple environments.

    Example:
        >>> import gymnasium as gym
        >>> envs = gym.make_vec("Pendulum-v1", num_envs=2, vectorization_mode="sync")
        >>> envs
        SyncVectorEnv(Pendulum-v1, num_envs=2)
        >>> envs = gym.vector.SyncVectorEnv([
        ...     lambda: gym.make("Pendulum-v1", g=9.81),
        ...     lambda: gym.make("Pendulum-v1", g=1.62)
        ... ])
        >>> envs
        SyncVectorEnv(num_envs=2)
        >>> obs, infos = envs.reset(seed=42)
        >>> obs
        array([[-0.14995256,  0.9886932 , -0.12224312],
               [ 0.5760367 ,  0.8174238 , -0.91244936]], dtype=float32)
        >>> infos
        {}
        >>> _ = envs.action_space.seed(42)
        >>> actions = envs.action_space.sample()
        >>> obs, rewards, terminates, truncates, infos = envs.step(actions)
        >>> obs
        array([[-0.1878752 ,  0.98219293,  0.7695615 ],
               [ 0.6102389 ,  0.79221743, -0.8498053 ]], dtype=float32)
        >>> rewards
        array([-2.96562607, -0.99902063])
        >>> terminates
        array([False, False])
        >>> truncates
        array([False, False])
        >>> infos
        {}
        >>> envs.close()
    """

    def __init__(
        self,
        env_fns: Iterator[Callable[[], Env]] | Sequence[Callable[[], Env]],
        copy: bool = True,
    ):
        """Vectorized environment that serially runs multiple environments.

        Args:
            env_fns: iterable of callable functions that create the environments.
            copy: If ``True``, then the :meth:`reset` and :meth:`step` methods return a copy of the observations.

        Raises:
            RuntimeError: If the observation space of some sub-environment does not match observation_space
                (or, by default, the observation space of the first sub-environment).
        """
        self.copy = copy
        self.env_fns = env_fns

        # Initialise all sub-environments
        self.envs = [env_fn() for env_fn in env_fns]

        # Define core attributes using the sub-environments
        self.num_envs = len(self.envs)
        self.metadata = self.envs[0].metadata
<<<<<<< HEAD
        self.spec = self.envs[0].spec
        self.render_mode = self.envs[0].render_mode
=======
>>>>>>> 0bc7f1e6

        # Initialises the single spaces from the sub-environments
        self.single_observation_space = self.envs[0].observation_space
        self.single_action_space = self.envs[0].action_space
        self._check_spaces()

        # Initialise the obs and action space based on the single versions and num of sub-environments
        self.observation_space = batch_space(
            self.single_observation_space, self.num_envs
        )
        self.action_space = batch_space(self.single_action_space, self.num_envs)

        # Initialise attributes used in `step` and `reset`
        self._observations = create_empty_array(
            self.single_observation_space, n=self.num_envs, fn=np.zeros
        )
        self._rewards = np.zeros((self.num_envs,), dtype=np.float64)
        self._terminations = np.zeros((self.num_envs,), dtype=np.bool_)
        self._truncations = np.zeros((self.num_envs,), dtype=np.bool_)

    def reset(
        self,
        *,
        seed: int | list[int] | None = None,
        options: dict[str, Any] | None = None,
    ) -> tuple[ObsType, dict[str, Any]]:
        """Resets each of the sub-environments and concatenate the results together.

        Args:
            seed: Seeds used to reset the sub-environments, either ``None`` (random seeds for all environment), ``int`` (seed, seed+1, ..., seed+n), or a list of ints or None (``List[int | None]``)
            options: Option information used for each sub-environment

        Returns:
            Concatenated observations and info from each sub-environment
        """
        if seed is None:
            seed = [None for _ in range(self.num_envs)]
        elif isinstance(seed, int):
            seed = [seed + i for i in range(self.num_envs)]
        assert len(seed) == self.num_envs

        self._terminations = np.zeros((self.num_envs,), dtype=np.bool_)
        self._truncations = np.zeros((self.num_envs,), dtype=np.bool_)

        observations, infos = [], {}
        for i, (env, single_seed) in enumerate(zip(self.envs, seed)):
            env_obs, env_info = env.reset(seed=single_seed, options=options)

            observations.append(env_obs)
            infos = self._add_info(infos, env_info, i)

        # Concatenate the observations
        self._observations = concatenate(
            self.single_observation_space, observations, self._observations
        )

        return deepcopy(self._observations) if self.copy else self._observations, infos

    def step(
        self, actions: ActType
    ) -> tuple[ObsType, ArrayType, ArrayType, ArrayType, dict[str, Any]]:
        """Steps through each of the environments returning the batched results.

        Returns:
            The batched environment step results
        """
        actions = iterate(self.action_space, actions)

        observations, infos = [], {}
        for i, (env, action) in enumerate(zip(self.envs, actions)):
            (
                env_obs,
                self._rewards[i],
                self._terminations[i],
                self._truncations[i],
                env_info,
            ) = env.step(action)

            # If sub-environments terminates or truncates then save the obs and info to the batched info
            if self._terminations[i] or self._truncations[i]:
                old_observation, old_info = env_obs, env_info
                env_obs, env_info = env.reset()

                env_info["final_observation"] = old_observation
                env_info["final_info"] = old_info

            observations.append(env_obs)
            infos = self._add_info(infos, env_info, i)

        # Concatenate the observations
        self._observations = concatenate(
            self.single_observation_space, observations, self._observations
        )

        return (
            deepcopy(self._observations) if self.copy else self._observations,
            np.copy(self._rewards),
            np.copy(self._terminations),
            np.copy(self._truncations),
            infos,
        )

    def render(self) -> tuple[RenderFrame, ...] | None:
        """Returns the rendered frames from the environments."""
        return tuple(env.render() for env in self.envs)

    def call(self, name: str, *args: Any, **kwargs: Any) -> tuple[Any, ...]:
        """Calls a sub-environment method with name and applies args and kwargs.

        Args:
            name: The method name
            *args: The method args
            **kwargs: The method kwargs

        Returns:
            Tuple of results
        """
        results = []
        for env in self.envs:
            function = env.get_wrapper_attr(name)

            if callable(function):
                results.append(function(*args, **kwargs))
            else:
                results.append(function)

        return tuple(results)

    def get_attr(self, name: str) -> Any:
        """Get a property from each parallel environment.

        Args:
            name (str): Name of the property to be get from each individual environment.

        Returns:
            The property with name
        """
        return self.call(name)

    def set_attr(self, name: str, values: list[Any] | tuple[Any, ...] | Any):
        """Sets an attribute of the sub-environments.

        Args:
            name: The property name to change
            values: Values of the property to be set to. If ``values`` is a list or
                tuple, then it corresponds to the values for each individual
                environment, otherwise, a single value is set for all environments.

        Raises:
            ValueError: Values must be a list or tuple with length equal to the number of environments.
        """
        if not isinstance(values, (list, tuple)):
            values = [values for _ in range(self.num_envs)]

        if len(values) != self.num_envs:
            raise ValueError(
                "Values must be a list or tuple with length equal to the number of environments. "
                f"Got `{len(values)}` values for {self.num_envs} environments."
            )

        for env, value in zip(self.envs, values):
            setattr(env, name, value)

    def close_extras(self, **kwargs: Any):
        """Close the environments."""
        [env.close() for env in self.envs]

    def _check_spaces(self) -> bool:
        """Check that each of the environments obs and action spaces are equivalent to the single obs and action space."""
        for env in self.envs:
            if not (env.observation_space == self.single_observation_space):
                raise RuntimeError(
                    f"Some environments have an observation space different from `{self.single_observation_space}`. "
                    "In order to batch observations, the observation spaces from all environments must be equal."
                )

            if not (env.action_space == self.single_action_space):
                raise RuntimeError(
                    f"Some environments have an action space different from `{self.single_action_space}`. "
                    "In order to batch actions, the action spaces from all environments must be equal."
                )

        return True<|MERGE_RESOLUTION|>--- conflicted
+++ resolved
@@ -76,11 +76,7 @@
         # Define core attributes using the sub-environments
         self.num_envs = len(self.envs)
         self.metadata = self.envs[0].metadata
-<<<<<<< HEAD
-        self.spec = self.envs[0].spec
         self.render_mode = self.envs[0].render_mode
-=======
->>>>>>> 0bc7f1e6
 
         # Initialises the single spaces from the sub-environments
         self.single_observation_space = self.envs[0].observation_space
