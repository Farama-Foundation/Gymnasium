"""Numpy utility functions: concatenate space samples and create empty array."""
from __future__ import annotations

from collections import OrderedDict
from functools import singledispatch
<<<<<<< HEAD
from typing import Any, Iterable
=======
from typing import Callable, Iterable, Union
>>>>>>> 92fd4391

import numpy as np

from gymnasium.logger import warn
from gymnasium.spaces import (
    Box,
    Dict,
    Discrete,
    Graph,
    GraphInstance,
    MultiBinary,
    MultiDiscrete,
    Sequence,
    Space,
    Text,
    Tuple,
)


__all__ = ["concatenate", "create_empty_array"]


@singledispatch
def concatenate(
    space: Space, items: Iterable, out: tuple[Any, ...] | dict[str, Any] | np.ndarray
) -> tuple[Any, ...] | dict[str, Any] | np.ndarray:
    """Concatenate multiple samples from space into a single object.

    Example::

        >>> from gymnasium.spaces import Box
        >>> import numpy as np
        >>> space = Box(low=0, high=1, shape=(3,), seed=42, dtype=np.float32)
        >>> out = np.zeros((2, 3), dtype=np.float32)
        >>> items = [space.sample() for _ in range(2)]
        >>> concatenate(space, items, out)
        array([[0.77395606, 0.43887845, 0.85859793],
               [0.697368  , 0.09417735, 0.97562236]], dtype=float32)


    Args:
        space: Observation space of a single environment in the vectorized environment.
        items: Samples to be concatenated.
        out: The output object. This object is a (possibly nested) numpy array.

    Returns:
        The output object. This object is a (possibly nested) numpy array.

    Raises:
        ValueError: Space
    """
    if isinstance(space, Space):
        raise ValueError(
            f"Space of type `{type(space)}` doesn't have an registered `concatenate` function."
        )
    else:
        raise TypeError(
            f"The space provided to `concatenate` is not a gymnasium Space instance, type: {type(space)}, {space}"
        )


@concatenate.register(Box)
@concatenate.register(Discrete)
@concatenate.register(MultiDiscrete)
@concatenate.register(MultiBinary)
def _concatenate_base(
    space: Box | Discrete | MultiDiscrete | MultiBinary,
    items: Iterable,
    out: np.ndarray,
) -> np.ndarray:
    return np.stack(items, axis=0, out=out)


@concatenate.register(Tuple)
def _concatenate_tuple(
    space: Tuple, items: Iterable, out: tuple[Any, ...]
) -> tuple[Any, ...]:
    return tuple(
        concatenate(subspace, [item[i] for item in items], out[i])
        for (i, subspace) in enumerate(space.spaces)
    )


@concatenate.register(Dict)
def _concatenate_dict(
    space: Dict, items: Iterable, out: dict[str, Any]
) -> dict[str, Any]:
    return OrderedDict(
        {
            key: concatenate(subspace, [item[key] for item in items], out[key])
            for key, subspace in space.items()
        }
    )


@concatenate.register(Graph)
@concatenate.register(Text)
@concatenate.register(Sequence)
def _concatenate_custom(space: Space, items: Iterable, out: None) -> tuple[Any, ...]:
    if out is not None:
        warn(
            f"For {type(space)} concatenate, `out` is not None ({out}) however the value is ignored."
        )
    return tuple(items)


@singledispatch
def create_empty_array(
<<<<<<< HEAD
    space: Space, n: int = 1, fn: callable = np.zeros
) -> tuple[Any, ...] | dict[str, Any] | np.ndarray:
    """Create an empty (possibly nested) (normally numpy-based) array, used in conjunction with ``concatenate(..., out=array)``.

    In most cases, the array will be contained within the batched space, however, this is not guaranteed.
=======
    space: Space, n: int = 1, fn: Callable[..., np.ndarray] = np.zeros
) -> Union[tuple, dict, np.ndarray]:
    """Create an empty (possibly nested) numpy array.
>>>>>>> 92fd4391

    Example::

        >>> from gymnasium.spaces import Box, Dict
        >>> import numpy as np
        >>> space = Dict({
        ... 'position': Box(low=0, high=1, shape=(3,), dtype=np.float32),
        ... 'velocity': Box(low=0, high=1, shape=(2,), dtype=np.float32)})
        >>> create_empty_array(space, n=2, fn=np.zeros)
        OrderedDict([('position', array([[0., 0., 0.],
               [0., 0., 0.]], dtype=float32)), ('velocity', array([[0., 0.],
               [0., 0.]], dtype=float32))])



    Args:
        space: Observation space of a single environment in the vectorized environment.
        n: Number of environments in the vectorized environment. If `None`, creates an empty sample from `space`.
        fn: Function to apply when creating the empty numpy array. Examples of such functions are `np.empty` or `np.zeros`.

    Returns:
        The output object. This object is a (possibly nested) numpy array.

    Raises:
        ValueError: Space is not a valid :class:`gym.Space` instance
    """
    if isinstance(space, Space):
        raise ValueError(
            f"Space of type `{type(space)}` doesn't have an registered `create_empty_array` function."
        )
    else:
        raise TypeError(
            f"The space provided to `create_empty_array` is not a gymnasium Space instance, type: {type(space)}, {space}"
        )


@create_empty_array.register(Box)
@create_empty_array.register(Discrete)
@create_empty_array.register(MultiDiscrete)
@create_empty_array.register(MultiBinary)
def _create_empty_array_multi(space: Box, n: int = 1, fn=np.zeros) -> np.ndarray:
    return fn((n,) + space.shape, dtype=space.dtype)


@create_empty_array.register(Tuple)
def _create_empty_array_tuple(space: Tuple, n: int = 1, fn=np.zeros) -> tuple[Any, ...]:
    return tuple(create_empty_array(subspace, n=n, fn=fn) for subspace in space.spaces)


@create_empty_array.register(Dict)
def _create_empty_array_dict(space: Dict, n: int = 1, fn=np.zeros) -> dict[str, Any]:
    return OrderedDict(
        {
            key: create_empty_array(subspace, n=n, fn=fn)
            for key, subspace in space.items()
        }
    )


@create_empty_array.register(Graph)
def _create_empty_array_graph(
    space: Graph, n: int = 1, fn=np.zeros
) -> tuple[GraphInstance, ...]:
    if space.edge_space is not None:
        return tuple(
            GraphInstance(
                nodes=fn((1,) + space.node_space.shape, dtype=space.node_space.dtype),
                edges=fn((1,) + space.edge_space.shape, dtype=space.edge_space.dtype),
                edge_links=fn((1, 2), dtype=np.int64),
            )
            for _ in range(n)
        )
    else:
        return tuple(
            GraphInstance(
                nodes=fn((1,) + space.node_space.shape, dtype=space.node_space.dtype),
                edges=None,
                edge_links=None,
            )
            for _ in range(n)
        )


@create_empty_array.register(Text)
def _create_empty_array_text(space: Text, n: int = 1, fn=np.zeros) -> tuple[str, ...]:
    return tuple(space.characters[0] * space.min_length for _ in range(n))


@create_empty_array.register(Sequence)
def _create_empty_array_sequence(
    space: Sequence, n: int = 1, fn=np.zeros
) -> tuple[tuple[()], ...]:
    return tuple(tuple() for _ in range(n))<|MERGE_RESOLUTION|>--- conflicted
+++ resolved
@@ -3,11 +3,7 @@
 
 from collections import OrderedDict
 from functools import singledispatch
-<<<<<<< HEAD
-from typing import Any, Iterable
-=======
-from typing import Callable, Iterable, Union
->>>>>>> 92fd4391
+from typing import Any, Iterable, Callable
 
 import numpy as np
 
@@ -116,17 +112,11 @@
 
 @singledispatch
 def create_empty_array(
-<<<<<<< HEAD
-    space: Space, n: int = 1, fn: callable = np.zeros
+    space: Space, n: int = 1, fn: Callable[..., np.ndarray] = np.zeros
 ) -> tuple[Any, ...] | dict[str, Any] | np.ndarray:
     """Create an empty (possibly nested) (normally numpy-based) array, used in conjunction with ``concatenate(..., out=array)``.
 
     In most cases, the array will be contained within the batched space, however, this is not guaranteed.
-=======
-    space: Space, n: int = 1, fn: Callable[..., np.ndarray] = np.zeros
-) -> Union[tuple, dict, np.ndarray]:
-    """Create an empty (possibly nested) numpy array.
->>>>>>> 92fd4391
 
     Example::
 
@@ -139,8 +129,6 @@
         OrderedDict([('position', array([[0., 0., 0.],
                [0., 0., 0.]], dtype=float32)), ('velocity', array([[0., 0.],
                [0., 0.]], dtype=float32))])
-
-
 
     Args:
         space: Observation space of a single environment in the vectorized environment.
