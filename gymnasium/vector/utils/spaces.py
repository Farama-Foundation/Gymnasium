--- conflicted
+++ resolved
@@ -182,11 +182,7 @@
         return iter(items)
     except TypeError as e:
         raise TypeError(
-<<<<<<< HEAD
-            f"Unable to iterate over the following elements: " f"{items}"
-=======
             f"Unable to iterate over the following elements: {items}"
->>>>>>> 93ee1009
         ) from e
 
 
