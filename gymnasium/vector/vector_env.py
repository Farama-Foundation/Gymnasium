--- conflicted
+++ resolved
@@ -92,13 +92,7 @@
         :func:`make_vec` is the equivalent function to :func:`make` for vector environments.
     """
 
-<<<<<<< HEAD
     metadata: dict[str, Any] = {}
-=======
-    # Set this in SOME subclasses
-    metadata: dict[str, Any] = {"render_modes": []}
-
->>>>>>> 94a79090
     spec: EnvSpec | None = None
     render_mode: str | None = None
     closed: bool = False
@@ -353,7 +347,6 @@
         self._action_space: gym.Space | None = None
         self._single_observation_space: gym.Space | None = None
         self._single_action_space: gym.Space | None = None
-
         self._metadata: dict[str, Any] | None = None
 
     def reset(
@@ -393,34 +386,6 @@
         return f"<{self.__class__.__name__}, {self.env}>"
 
     @property
-    def metadata(self):
-        if self._metadata is None:
-            return self._metadata
-        return self.env.metadata
-
-    @metadata.setter
-    def metadata(self, value):
-        self._metadata = value
-
-    @property
-    def spec(self) -> EnvSpec | None:
-        """Gets the specification of the wrapped environment."""
-        return self.env.spec
-
-    @property
-    def render_mode(self) -> tuple[RenderFrame, ...] | None:
-        """Returns the `render_mode` from the base environment."""
-        return self.env.render_mode
-
-    @property
-    def closed(self):
-        return self.env.closed
-
-    @closed.setter
-    def closed(self, value: bool):
-        self.env.closed = value
-
-    @property
     def observation_space(self) -> gym.Space:
         """Gets the observation space of the vector environment."""
         if self._observation_space is None:
@@ -474,34 +439,49 @@
         return self.env.num_envs
 
     @property
-<<<<<<< HEAD
-=======
+    def np_random(self) -> np.random.Generator:
+        """Returns the environment's internal :attr:`_np_random` that if not set will initialise with a random seed.
+
+        Returns:
+            Instances of `np.random.Generator`
+        """
+        return self.env.np_random
+
+    @np_random.setter
+    def np_random(self, value: np.random.Generator):
+        self.env.np_random = value
+
+    @property
+    def np_random_seed(self) -> int | None:
+        return self.env.np_random_seed
+
+    @property
+    def metadata(self):
+        if self._metadata is None:
+            return self._metadata
+        return self.env.metadata
+
+    @metadata.setter
+    def metadata(self, value):
+        self._metadata = value
+
+    @property
+    def spec(self) -> EnvSpec | None:
+        """Gets the specification of the wrapped environment."""
+        return self.env.spec
+
+    @property
     def render_mode(self) -> tuple[RenderFrame, ...] | None:
         """Returns the `render_mode` from the base environment."""
         return self.env.render_mode
 
     @property
-    def metadata(self) -> dict[str, Any]:
-        """Returns the `metadata` from the base environment."""
-        return self.env.metadata
-
-    @property
->>>>>>> 94a79090
-    def np_random(self) -> np.random.Generator:
-        """Returns the environment's internal :attr:`_np_random` that if not set will initialise with a random seed.
-
-        Returns:
-            Instances of `np.random.Generator`
-        """
-        return self.env.np_random
-
-    @np_random.setter
-    def np_random(self, value: np.random.Generator):
-        self.env.np_random = value
-
-    @property
-    def np_random_seed(self) -> int | None:
-        return self.env.np_random_seed
+    def closed(self):
+        return self.env.closed
+
+    @closed.setter
+    def closed(self, value: bool):
+        self.env.closed = value
 
 
 class VectorObservationWrapper(VectorWrapper):
