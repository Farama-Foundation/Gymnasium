"""Implementation of utility functions that can be applied to spaces.

These functions mostly take care of flattening and unflattening elements of spaces
 to facilitate their usage in learning code.
"""
import operator as op
from collections import OrderedDict
from functools import reduce, singledispatch
from typing import Any
from typing import Dict as TypingDict
from typing import Optional
from typing import Tuple as TypingTuple
from typing import TypeVar, Union, cast

import numpy as np
from numpy.typing import NDArray

from gymnasium.spaces import (
    Box,
    Dict,
    Discrete,
    Graph,
    GraphInstance,
    MultiBinary,
    MultiDiscrete,
    Sequence,
    Space,
    Text,
    Tuple,
)


@singledispatch
def flatdim(space: Space[Any]) -> int:
    """Return the number of dimensions a flattened equivalent of this space would have.

    Example usage::

        >>> from gymnasium.spaces import Discrete, Dict
        >>> space = Dict({"position": Discrete(2), "velocity": Discrete(3)})
        >>> flatdim(space)
        5

    Args:
        space: The space to return the number of dimensions of the flattened spaces

    Returns:
        The number of dimensions for the flattened spaces

    Raises:
         NotImplementedError: if the space is not defined in ``gym.spaces``.
         ValueError: if the space cannot be flattened into a :class:`Box`
    """
    if space.is_np_flattenable is False:
        raise ValueError(
            f"{space} cannot be flattened to a numpy array, probably because it contains a `Graph` or `Sequence` subspace"
        )

    raise NotImplementedError(f"Unknown space: `{space}`")


@flatdim.register(Box)
@flatdim.register(MultiBinary)
def _flatdim_box_multibinary(space: Union[Box, MultiBinary]) -> int:
    return reduce(op.mul, space.shape, 1)


@flatdim.register(Discrete)
def _flatdim_discrete(space: Discrete) -> int:
    return int(space.n)


@flatdim.register(MultiDiscrete)
def _flatdim_multidiscrete(space: MultiDiscrete) -> int:
    return int(np.sum(space.nvec))


@flatdim.register(Tuple)
def _flatdim_tuple(space: Tuple) -> int:
    if space.is_np_flattenable:
        return sum(flatdim(s) for s in space.spaces)
    raise ValueError(
        f"{space} cannot be flattened to a numpy array, probably because it contains a `Graph` or `Sequence` subspace"
    )


@flatdim.register(Dict)
def _flatdim_dict(space: Dict) -> int:
    if space.is_np_flattenable:
        return sum(flatdim(s) for s in space.spaces.values())
    raise ValueError(
        f"{space} cannot be flattened to a numpy array, probably because it contains a `Graph` or `Sequence` subspace"
    )


@flatdim.register(Graph)
def _flatdim_graph(space: Graph):
    raise ValueError(
        "Cannot get flattened size as the Graph Space in Gym has a dynamic size."
    )


@flatdim.register(Text)
def _flatdim_text(space: Text) -> int:
    return space.max_length


T = TypeVar("T")
FlatType = Union[
    NDArray[Any], TypingDict[str, Any], TypingTuple[Any, ...], GraphInstance
]


@singledispatch
def flatten(space: Space[T], x: T) -> FlatType:
    """Flatten a data point from a space.

    This is useful when e.g. points from spaces must be passed to a neural
    network, which only understands flat arrays of floats.

    Example usage::
        >>> from gymnasium.spaces import Box, Discrete, Tuple
        >>> space = Box(0, 1, shape=(3, 5))
        >>> flatten(space, space.sample()).shape
        (15,)
        >>> space = Discrete(4)
        >>> flatten(space, 2)
        array([0, 0, 1, 0])
        >>> space = Tuple((Box(0, 1, shape=(2,)), Box(0, 1, shape=(3,)), Discrete(3)))
        >>> example = ((.5, .25), (1., 0., .2), 1)
        >>> flatten(space, example)
        array([0.5 , 0.25, 1.  , 0.  , 0.2 , 0.  , 1.  , 0.  ])

    Args:
        space: The space that ``x`` is flattened by
        x: The value to flatten

    Returns:
        - For ``Box`` and ``MultiBinary``, this is a flattened array
        - For ``Discrete`` and ``MultiDiscrete``, this is a flattened one-hot array of the sample
        - For ``Tuple`` and ``Dict``, this is a concatenated array the subspaces (does not support graph subspaces)
        - For graph spaces, returns `GraphInstance` where:
            - `nodes` are n x k arrays
            - `edges` are either:
                - m x k arrays
                - None
            - `edge_links` are either:
                - m x 2 arrays
                - None

    Raises:
        NotImplementedError: If the space is not defined in ``gymnasium.spaces``.
    """
    raise NotImplementedError(f"Unknown space: `{space}`")


@flatten.register(Box)
@flatten.register(MultiBinary)
def _flatten_box_multibinary(
    space: Union[Box, MultiBinary], x: NDArray[Any]
) -> NDArray[Any]:
    return np.asarray(x, dtype=space.dtype).flatten()


@flatten.register(Discrete)
def _flatten_discrete(space: Discrete, x: int) -> NDArray[np.int64]:
    onehot = np.zeros(space.n, dtype=space.dtype)
    onehot[x - space.start] = 1
    return onehot


@flatten.register(MultiDiscrete)
<<<<<<< HEAD
def _flatten_multidiscrete(
    space: MultiDiscrete, x: NDArray[np.int64]
) -> NDArray[np.int64]:
    offsets = np.zeros((space.nvec.size + 1,), dtype=space.dtype)
=======
def _flatten_multidiscrete(space, x) -> np.ndarray:
    offsets = np.zeros((space.nvec.size + 1,), dtype=np.int32)
>>>>>>> 6b6d1317
    offsets[1:] = np.cumsum(space.nvec.flatten())

    onehot = np.zeros((offsets[-1],), dtype=space.dtype)
    onehot[offsets[:-1] + x.flatten()] = 1
    return onehot


@flatten.register(Tuple)
def _flatten_tuple(
    space: Tuple, x: TypingTuple[Any, ...]
) -> Union[TypingTuple[Any, ...], NDArray[Any]]:
    if space.is_np_flattenable:
        return np.concatenate(
            [flatten(s, x_part) for x_part, s in zip(x, space.spaces)]
        )
    return tuple(flatten(s, x_part) for x_part, s in zip(x, space.spaces))


@flatten.register(Dict)
def _flatten_dict(
    space: Dict, x: TypingDict[str, Any]
) -> Union[TypingDict[str, Any], NDArray[Any]]:
    if space.is_np_flattenable:
        return np.concatenate([flatten(s, x[key]) for key, s in space.spaces.items()])
    return OrderedDict((key, flatten(s, x[key])) for key, s in space.spaces.items())


@flatten.register(Graph)
def _flatten_graph(space: Graph, x: GraphInstance) -> GraphInstance:
    """We're not using `.unflatten() for :class:`Box` and :class:`Discrete` because a graph is not a homogeneous space, see `.flatten` docstring."""

    def _graph_unflatten(
        unflatten_space: Optional[Union[Discrete, Box]],
        unflatten_x: Optional[NDArray[Any]],
    ) -> Optional[NDArray[Any]]:
        ret = None
        if unflatten_space is not None and unflatten_x is not None:
            if isinstance(unflatten_space, Box):
                ret = unflatten_x.reshape(unflatten_x.shape[0], -1)
            else:
                assert isinstance(unflatten_space, Discrete)
                ret = np.zeros(
                    (unflatten_x.shape[0], unflatten_space.n - unflatten_space.start),
                    dtype=unflatten_space.dtype,
                )
                ret[
                    np.arange(unflatten_x.shape[0]), unflatten_x - unflatten_space.start
                ] = 1
        return ret

    nodes = _graph_unflatten(space.node_space, x.nodes)
    assert nodes is not None
    edges = _graph_unflatten(space.edge_space, x.edges)

    return GraphInstance(nodes, edges, x.edge_links)


@flatten.register(Text)
def _flatten_text(space: Text, x: str) -> NDArray[np.int32]:
    arr = np.full(
        shape=(space.max_length,), fill_value=len(space.character_set), dtype=np.int32
    )
    for i, val in enumerate(x):
        arr[i] = space.character_index(val)
    return arr


@flatten.register(Sequence)
def _flatten_sequence(
    space: Sequence, x: TypingTuple[Any, ...]
) -> TypingTuple[Any, ...]:
    return tuple(flatten(space.feature_space, item) for item in x)


@singledispatch
def unflatten(space: Space[T], x: FlatType) -> T:
    """Unflatten a data point from a space.

    This reverses the transformation applied by :func:`flatten`. You must ensure
    that the ``space`` argument is the same as for the :func:`flatten` call.

    Args:
        space: The space used to unflatten ``x``
        x: The array to unflatten

    Returns:
        A point with a structure that matches the space.

    Raises:
        NotImplementedError: if the space is not defined in ``gymnasium.spaces``.
    """
    raise NotImplementedError(f"Unknown space: `{space}`")


@unflatten.register(Box)
@unflatten.register(MultiBinary)
def _unflatten_box_multibinary(
    space: Union[Box, MultiBinary], x: NDArray[Any]
) -> NDArray[Any]:
    return np.asarray(x, dtype=space.dtype).reshape(space.shape)


@unflatten.register(Discrete)
def _unflatten_discrete(space: Discrete, x: NDArray[np.int64]) -> int:
    return int(space.start + np.nonzero(x)[0][0])


@unflatten.register(MultiDiscrete)
def _unflatten_multidiscrete(
    space: MultiDiscrete, x: NDArray[np.int32]
) -> NDArray[np.int32]:
    offsets = np.zeros((space.nvec.size + 1,), dtype=space.dtype)
    offsets[1:] = np.cumsum(space.nvec.flatten())

    (indices,) = cast(type(offsets[:-1]), np.nonzero(x))
    return np.asarray(indices - offsets[:-1], dtype=space.dtype).reshape(space.shape)


@unflatten.register(Tuple)
def _unflatten_tuple(
    space: Tuple, x: Union[NDArray[Any], TypingTuple[Any, ...]]
) -> TypingTuple[Any, ...]:
    if space.is_np_flattenable:
        assert isinstance(
            x, np.ndarray
        ), f"{space} is numpy-flattenable. Thus, you should only unflatten numpy arrays for this space. Got a {type(x)}"
        dims = np.asarray([flatdim(s) for s in space.spaces], dtype=np.int_)
        list_flattened = np.split(x, np.cumsum(dims[:-1]))
        return tuple(
            unflatten(s, flattened)
            for flattened, s in zip(list_flattened, space.spaces)
        )
    assert isinstance(
        x, tuple
    ), f"{space} is not numpy-flattenable. Thus, you should only unflatten tuples for this space. Got a {type(x)}"
    return tuple(unflatten(s, flattened) for flattened, s in zip(x, space.spaces))


@unflatten.register(Dict)
def _unflatten_dict(
    space: Dict, x: Union[NDArray[Any], TypingDict[str, Any]]
) -> TypingDict[str, Any]:
    if space.is_np_flattenable:
        dims = np.asarray([flatdim(s) for s in space.spaces.values()], dtype=np.int_)
        list_flattened = np.split(x, np.cumsum(dims[:-1]))
        return OrderedDict(
            [
                (key, unflatten(s, flattened))
                for flattened, (key, s) in zip(list_flattened, space.spaces.items())
            ]
        )
    assert isinstance(
        x, dict
    ), f"{space} is not numpy-flattenable. Thus, you should only unflatten dictionary for this space. Got a {type(x)}"
    return OrderedDict((key, unflatten(s, x[key])) for key, s in space.spaces.items())


@unflatten.register(Graph)
def _unflatten_graph(space: Graph, x: GraphInstance) -> GraphInstance:
    """We're not using `.unflatten() for :class:`Box` and :class:`Discrete` because a graph is not a homogeneous space.

    The size of the outcome is actually not fixed, but determined based on the number of
    nodes and edges in the graph.
    """

    def _graph_unflatten(unflatten_space, unflatten_x):
        result = None
        if unflatten_space is not None and unflatten_x is not None:
            if isinstance(unflatten_space, Box):
                result = unflatten_x.reshape(-1, *unflatten_space.shape)
            elif isinstance(unflatten_space, Discrete):
                result = np.asarray(np.nonzero(unflatten_x))[-1, :]
        return result

    nodes = _graph_unflatten(space.node_space, x.nodes)
    edges = _graph_unflatten(space.edge_space, x.edges)

    return GraphInstance(nodes, edges, x.edge_links)


@unflatten.register(Text)
def _unflatten_text(space: Text, x: NDArray[np.int32]) -> str:
    return "".join(
        [space.character_list[val] for val in x if val < len(space.character_set)]
    )


@unflatten.register(Sequence)
def _unflatten_sequence(
    space: Sequence, x: TypingTuple[Any, ...]
) -> TypingTuple[Any, ...]:
    return tuple(unflatten(space.feature_space, item) for item in x)


@singledispatch
def flatten_space(space: Space[Any]) -> Union[Box, Dict, Sequence, Tuple, Graph]:
    """Flatten a space into a space that is as flat as possible.

    This function will attempt to flatten `space` into a single :class:`Box` space.
    However, this might not be possible when `space` is an instance of :class:`Graph`,
    :class:`Sequence` or a compound space that contains a :class:`Graph` or :class:`Sequence`space.
    This is equivalent to :func:`flatten`, but operates on the space itself. The
    result for non-graph spaces is always a `Box` with flat boundaries. While
    the result for graph spaces is always a `Graph` with `node_space` being a `Box`
    with flat boundaries and `edge_space` being a `Box` with flat boundaries or
    `None`. The box has exactly :func:`flatdim` dimensions. Flattening a sample
    of the original space has the same effect as taking a sample of the flattenend
    space.

    Example::
        >>> from gymnasium.spaces import Box
        >>> box = Box(0.0, 1.0, shape=(3, 4, 5))
        >>> box
        Box(3, 4, 5)
        >>> flatten_space(box)
        Box(60,)
        >>> flatten(box, box.sample()) in flatten_space(box)
        True

    Example that flattens a discrete space::
        >>> from gymnasium.spaces import Discrete
        >>> discrete = Discrete(5)
        >>> flatten_space(discrete)
        Box(5,)
        >>> flatten(box, box.sample()) in flatten_space(box)
        True

    Example that recursively flattens a dict::
        >>> from gymnasium.spaces import Dict, Discrete, Box
        >>> space = Dict({"position": Discrete(2), "velocity": Box(0, 1, shape=(2, 2))})
        >>> flatten_space(space)
        Box(6,)
        >>> flatten(space, space.sample()) in flatten_space(space)
        True


    Example that flattens a graph::

        >>> space = Graph(node_space=Box(low=-100, high=100, shape=(3, 4)), edge_space=Discrete(5))
        >>> flatten_space(space)
        Graph(Box(-100.0, 100.0, (12,), float32), Box(0, 1, (5,), int64))
        >>> flatten(space, space.sample()) in flatten_space(space)
        True

    Args:
        space: The space to flatten

    Returns:
        A flattened Box

    Raises:
        NotImplementedError: if the space is not defined in ``gym.spaces``.
    """
    raise NotImplementedError(f"Unknown space: `{space}`")


@flatten_space.register(Box)
def _flatten_space_box(space: Box) -> Box:
    return Box(space.low.flatten(), space.high.flatten(), dtype=space.dtype)


@flatten_space.register(Discrete)
@flatten_space.register(MultiBinary)
@flatten_space.register(MultiDiscrete)
def _flatten_space_binary(space: Union[Discrete, MultiBinary, MultiDiscrete]) -> Box:
    return Box(low=0, high=1, shape=(flatdim(space),), dtype=space.dtype)


@flatten_space.register(Tuple)
def _flatten_space_tuple(space: Tuple) -> Union[Box, Tuple]:
    if space.is_np_flattenable:
        space_list = [flatten_space(s) for s in space.spaces]
        return Box(
            low=np.concatenate([s.low for s in space_list]),
            high=np.concatenate([s.high for s in space_list]),
            dtype=np.result_type(*[s.dtype for s in space_list]),
        )
    return Tuple(spaces=[flatten_space(s) for s in space.spaces])


@flatten_space.register(Dict)
def _flatten_space_dict(space: Dict) -> Union[Box, Dict]:
    if space.is_np_flattenable:
        space_list = [flatten_space(s) for s in space.spaces.values()]
        return Box(
            low=np.concatenate([s.low for s in space_list]),
            high=np.concatenate([s.high for s in space_list]),
            dtype=np.result_type(*[s.dtype for s in space_list]),
        )
    return Dict(
        spaces=OrderedDict(
            (key, flatten_space(space)) for key, space in space.spaces.items()
        )
    )


@flatten_space.register(Graph)
def _flatten_space_graph(space: Graph) -> Graph:
    return Graph(
        node_space=flatten_space(space.node_space),
        edge_space=flatten_space(space.edge_space)
        if space.edge_space is not None
        else None,
    )


@flatten_space.register(Text)
def _flatten_space_text(space: Text) -> Box:
    return Box(
        low=0, high=len(space.character_set), shape=(space.max_length,), dtype=np.int32
    )


@flatten_space.register(Sequence)
def _flatten_space_sequence(space: Sequence) -> Sequence:
    return Sequence(flatten_space(space.feature_space))<|MERGE_RESOLUTION|>--- conflicted
+++ resolved
@@ -170,15 +170,10 @@
 
 
 @flatten.register(MultiDiscrete)
-<<<<<<< HEAD
 def _flatten_multidiscrete(
     space: MultiDiscrete, x: NDArray[np.int64]
 ) -> NDArray[np.int64]:
-    offsets = np.zeros((space.nvec.size + 1,), dtype=space.dtype)
-=======
-def _flatten_multidiscrete(space, x) -> np.ndarray:
     offsets = np.zeros((space.nvec.size + 1,), dtype=np.int32)
->>>>>>> 6b6d1317
     offsets[1:] = np.cumsum(space.nvec.flatten())
 
     onehot = np.zeros((offsets[-1],), dtype=space.dtype)
