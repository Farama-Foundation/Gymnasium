--- conflicted
+++ resolved
@@ -63,18 +63,12 @@
         >>> while not (terminated or truncated):
         ...     observation, reward, terminated, truncated, info = env.step(env.action_space.sample())
         ...     episode_rewards.append(reward)
-<<<<<<< HEAD
-        >>> np.var(episode_rewards)  # will approach 0.99 with more episodes
-        0.010162116476634746
+        >>> np.var(episode_rewards)
+        0.0008876301247721108
 
     Change logs:
      * v0.21.0 - Initially added
      * v1.0.0 - Add `update_running_mean` attribute to allow disabling of updating the running mean / standard
-=======
-        ...
-        >>> np.var(episode_rewards)
-        0.0008876301247721108
->>>>>>> 65c62eb7
     """
 
     def __init__(
