"""A compatibility wrapper converting an old-style environment into a valid environment."""
import sys
from typing import Any, Dict, Optional, Tuple

import gymnasium as gym
from gymnasium import logger
from gymnasium.core import ObsType
from gymnasium.utils.step_api_compatibility import (
    convert_to_terminated_truncated_step_api,
)


if sys.version_info >= (3, 8):
    from typing import Protocol, runtime_checkable
else:
    from typing_extensions import Protocol, runtime_checkable


@runtime_checkable
class LegacyEnv(Protocol):
    """A protocol for environments using the old step API."""

    observation_space: gym.Space
    action_space: gym.Space

    def reset(self) -> Any:
        """Reset the environment and return the initial observation."""
        ...

    def step(self, action: Any) -> Tuple[Any, float, bool, Dict]:
        """Run one timestep of the environment's dynamics."""
        ...

    def render(self, mode: Optional[str] = "human") -> Any:
        """Render the environment."""
        ...

    def close(self):
        """Close the environment."""
        ...

    def seed(self, seed: Optional[int] = None):
        """Set the seed for this env's random number generator(s)."""
        ...


class EnvCompatibility(gym.Env):
    r"""A wrapper which can transform an environment from the old API to the new API.

    Old step API refers to step() method returning (observation, reward, done, info), and reset() only retuning the observation.
    New step API refers to step() method returning (observation, reward, terminated, truncated, info) and reset() returning (observation, info).
    (Refer to docs for details on the API change)

    Known limitations:
    - Environments that use `self.np_random` might not work as expected.
    """

    def __init__(self, old_env: LegacyEnv, render_mode: Optional[str] = None):
        """A wrapper which converts old-style envs to valid modern envs.

        Some information may be lost in the conversion, so we recommend updating your environment.

        Args:
            old_env (LegacyEnv): the env to wrap, implemented with the old API
            render_mode (str): the render mode to use when rendering the environment, passed automatically to env.render
        """
<<<<<<< HEAD
        self.metadata = getattr(old_env, "metadata", {"render_modes": {}})
=======
        logger.warn(
            "The `gymnasium.make(..., apply_api_compatibility=...)` parameter is deprecated and will be removed in v28. "
            "Instead use `gym.make('GymV22Environment-v0', env_name=...)` or `from shimmy import GymV26CompatibilityV0`"
        )
        self.metadata = getattr(old_env, "metadata", {"render_modes": []})
>>>>>>> 3599bf1d
        self.render_mode = render_mode
        self.reward_range = getattr(old_env, "reward_range", None)
        self.spec = getattr(old_env, "spec", None)
        self.env = old_env

        self.observation_space = old_env.observation_space
        self.action_space = old_env.action_space

    def reset(
        self, seed: Optional[int] = None, options: Optional[dict] = None
    ) -> Tuple[ObsType, dict]:
        """Resets the environment.

        Args:
            seed: the seed to reset the environment with
            options: the options to reset the environment with

        Returns:
            (observation, info)
        """
        if seed is not None:
            self.env.seed(seed)
        # Options are ignored

        if self.render_mode == "human":
            self.render()

        return self.env.reset(), {}

    def step(self, action: Any) -> Tuple[Any, float, bool, bool, Dict]:
        """Steps through the environment.

        Args:
            action: action to step through the environment with

        Returns:
            (observation, reward, terminated, truncated, info)
        """
        obs, reward, done, info = self.env.step(action)

        if self.render_mode == "human":
            self.render()

        return convert_to_terminated_truncated_step_api((obs, reward, done, info))

    def render(self) -> Any:
        """Renders the environment.

        Returns:
            The rendering of the environment, depending on the render mode
        """
        return self.env.render(mode=self.render_mode)

    def close(self):
        """Closes the environment."""
        self.env.close()

    def __str__(self):
        """Returns the wrapper name and the unwrapped environment string."""
        return f"<{type(self).__name__}{self.env}>"

    def __repr__(self):
        """Returns the string representation of the wrapper."""
        return str(self)<|MERGE_RESOLUTION|>--- conflicted
+++ resolved
@@ -64,15 +64,11 @@
             old_env (LegacyEnv): the env to wrap, implemented with the old API
             render_mode (str): the render mode to use when rendering the environment, passed automatically to env.render
         """
-<<<<<<< HEAD
-        self.metadata = getattr(old_env, "metadata", {"render_modes": {}})
-=======
         logger.warn(
             "The `gymnasium.make(..., apply_api_compatibility=...)` parameter is deprecated and will be removed in v28. "
             "Instead use `gym.make('GymV22Environment-v0', env_name=...)` or `from shimmy import GymV26CompatibilityV0`"
         )
-        self.metadata = getattr(old_env, "metadata", {"render_modes": []})
->>>>>>> 3599bf1d
+        self.metadata = getattr(old_env, "metadata", {"render_modes": {}})
         self.render_mode = render_mode
         self.reward_range = getattr(old_env, "reward_range", None)
         self.spec = getattr(old_env, "spec", None)
