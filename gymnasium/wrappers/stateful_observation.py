--- conflicted
+++ resolved
@@ -161,13 +161,10 @@
         >>> _ = env.action_space.seed(42)
         >>> env.step(env.action_space.sample())[0]
         {'obs': array([ 0.02727336, -0.20172954,  0.03625453,  0.32351476], dtype=float32), 'time': array([1], dtype=int32)}
-<<<<<<< HEAD
 
     Change logs:
      * v0.18.0 - Initially added
      * v1.0.0 - Remove vector environment support, add ``flatten`` and ``normalize_time`` parameters
-=======
->>>>>>> 65c62eb7
     """
 
     def __init__(
