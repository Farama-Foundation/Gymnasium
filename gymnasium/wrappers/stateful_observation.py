"""A collection of stateful observation wrappers.

* ``DelayObservation`` - A wrapper for delaying the returned observation
* ``TimeAwareObservation`` - A wrapper for adding time aware observations to environment observation
* ``FrameStackObservation`` - Frame stack the observations
* ``NormalizeObservation`` - Normalized the observations to have unit variance with a moving mean
* ``MaxAndSkipObservation`` - Return only every ``skip``-th frame (frameskipping) and return the max between the two last frames.
"""

from __future__ import annotations

from collections import deque
from copy import deepcopy
from typing import Any, Final, SupportsFloat

import numpy as np

import gymnasium as gym
import gymnasium.spaces as spaces
from gymnasium.core import ActType, ObsType, WrapperActType, WrapperObsType
from gymnasium.spaces import Box, Dict, Tuple
from gymnasium.vector.utils import batch_space, concatenate, create_empty_array
from gymnasium.wrappers.utils import RunningMeanStd, create_zero_array


__all__ = [
    "DelayObservation",
    "TimeAwareObservation",
    "FrameStackObservation",
    "NormalizeObservation",
    "MaxAndSkipObservation",
]


class DelayObservation(
    gym.ObservationWrapper[ObsType, ActType, ObsType], gym.utils.RecordConstructorArgs
):
    """Adds a delay to the returned observation from the environment.

    Before reaching the :attr:`delay` number of timesteps, returned observations is an array of zeros with
    the same shape as the observation space.

    No vector version of the wrapper exists.

    Note:
        This does not support random delay values, if users are interested, please raise an issue or pull request to add this feature.

    Example:
        >>> import gymnasium as gym
        >>> env = gym.make("CartPole-v1")
        >>> env.reset(seed=123)
        (array([ 0.01823519, -0.0446179 , -0.02796401, -0.03156282], dtype=float32), {})

        >>> env = DelayObservation(env, delay=2)
        >>> env.reset(seed=123)
        (array([0., 0., 0., 0.], dtype=float32), {})
        >>> env.step(env.action_space.sample())
        (array([0., 0., 0., 0.], dtype=float32), 1.0, False, False, {})
        >>> env.step(env.action_space.sample())
        (array([ 0.01823519, -0.0446179 , -0.02796401, -0.03156282], dtype=float32), 1.0, False, False, {})

    Change logs:
     * v1.0.0 - Initially added
    """

    def __init__(self, env: gym.Env[ObsType, ActType], delay: int):
        """Initialises the DelayObservation wrapper with an integer.

        Args:
            env: The environment to wrap
            delay: The number of timesteps to delay observations
        """
        if not np.issubdtype(type(delay), np.integer):
            raise TypeError(
                f"The delay is expected to be an integer, actual type: {type(delay)}"
            )
        if not 0 <= delay:
            raise ValueError(
                f"The delay needs to be greater than zero, actual value: {delay}"
            )

        gym.utils.RecordConstructorArgs.__init__(self, delay=delay)
        gym.ObservationWrapper.__init__(self, env)

        self.delay: Final[int] = int(delay)
        self.observation_queue: Final[deque] = deque()

    def reset(
        self, *, seed: int | None = None, options: dict[str, Any] | None = None
    ) -> tuple[ObsType, dict[str, Any]]:
        """Resets the environment, clearing the observation queue."""
        self.observation_queue.clear()

        return super().reset(seed=seed, options=options)

    def observation(self, observation: ObsType) -> ObsType:
        """Return the delayed observation."""
        self.observation_queue.append(observation)

        if len(self.observation_queue) > self.delay:
            return self.observation_queue.popleft()
        else:
            return create_zero_array(self.observation_space)


class TimeAwareObservation(
    gym.ObservationWrapper[WrapperObsType, ActType, ObsType],
    gym.utils.RecordConstructorArgs,
):
    """Augment the observation with the number of time steps taken within an episode.

    The :attr:`normalize_time` if ``True`` represents time as a normalized value between [0,1]
    otherwise if ``False``, the current timestep is an integer.

    For environments with ``Dict`` observation spaces, the time information is automatically
    added in the key `"time"` (can be changed through :attr:`dict_time_key`) and for environments with ``Tuple``
    observation space, the time information is added as the final element in the tuple.
    Otherwise, the observation space is transformed into a ``Dict`` observation space with two keys,
    `"obs"` for the base environment's observation and `"time"` for the time information.

    To flatten the observation, use the :attr:`flatten` parameter which will use the
    :func:`gymnasium.spaces.utils.flatten` function.

    No vector version of the wrapper exists.

    Example:
        >>> import gymnasium as gym
        >>> from gymnasium.wrappers import TimeAwareObservation
        >>> env = gym.make("CartPole-v1")
        >>> env = TimeAwareObservation(env)
        >>> env.observation_space
        Box([-4.80000019        -inf -0.41887903        -inf  0.        ], [4.80000019e+00            inf 4.18879032e-01            inf
         5.00000000e+02], (5,), float64)
        >>> env.reset(seed=42)[0]
        array([ 0.0273956 , -0.00611216,  0.03585979,  0.0197368 ,  0.        ])
        >>> _ = env.action_space.seed(42)
        >>> env.step(env.action_space.sample())[0]
        array([ 0.02727336, -0.20172954,  0.03625453,  0.32351476,  1.        ])

    Normalize time observation space example:
        >>> env = gym.make('CartPole-v1')
        >>> env = TimeAwareObservation(env, normalize_time=True)
        >>> env.observation_space
        Box([-4.8               -inf -0.41887903        -inf  0.        ], [4.8               inf 0.41887903        inf 1.        ], (5,), float32)
        >>> env.reset(seed=42)[0]
        array([ 0.0273956 , -0.00611216,  0.03585979,  0.0197368 ,  0.        ],
              dtype=float32)
        >>> _ = env.action_space.seed(42)
        >>> env.step(env.action_space.sample())[0]
        array([ 0.02727336, -0.20172954,  0.03625453,  0.32351476,  0.002     ],
              dtype=float32)

    Flatten observation space example:
        >>> env = gym.make("CartPole-v1")
        >>> env = TimeAwareObservation(env, flatten=False)
        >>> env.observation_space
        Dict('obs': Box([-4.8               -inf -0.41887903        -inf], [4.8               inf 0.41887903        inf], (4,), float32), 'time': Box(0, 500, (1,), int32))
        >>> env.reset(seed=42)[0]
        {'obs': array([ 0.0273956 , -0.00611216,  0.03585979,  0.0197368 ], dtype=float32), 'time': array([0], dtype=int32)}
        >>> _ = env.action_space.seed(42)
        >>> env.step(env.action_space.sample())[0]
        {'obs': array([ 0.02727336, -0.20172954,  0.03625453,  0.32351476], dtype=float32), 'time': array([1], dtype=int32)}

    Change logs:
     * v0.18.0 - Initially added
     * v1.0.0 - Remove vector environment support, add ``flatten`` and ``normalize_time`` parameters
    """

    def __init__(
        self,
        env: gym.Env[ObsType, ActType],
        flatten: bool = True,
        normalize_time: bool = False,
        *,
        dict_time_key: str = "time",
    ):
        """Initialize :class:`TimeAwareObservation`.

        Args:
            env: The environment to apply the wrapper
            flatten: Flatten the observation to a `Box` of a single dimension
            normalize_time: if `True` return time in the range [0,1]
                otherwise return time as remaining timesteps before truncation
            dict_time_key: For environment with a ``Dict`` observation space, the key for the time space. By default, `"time"`.
        """
        gym.utils.RecordConstructorArgs.__init__(
            self,
            flatten=flatten,
            normalize_time=normalize_time,
            dict_time_key=dict_time_key,
        )
        gym.ObservationWrapper.__init__(self, env)

        self.flatten: Final[bool] = flatten
        self.normalize_time: Final[bool] = normalize_time

        # We don't need to keep if a TimeLimit wrapper exists as `spec` will do that work for us now
        if env.spec is not None and env.spec.max_episode_steps is not None:
            self.max_timesteps = env.spec.max_episode_steps
        else:
            raise ValueError(
                "The environment must be wrapped by a TimeLimit wrapper or the spec specify a `max_episode_steps`."
            )

        self.timesteps: int = 0

        # Find the normalized time space
        if self.normalize_time:
            self._time_preprocess_func = lambda time: np.array(
                [time / self.max_timesteps], dtype=np.float32
            )
            time_space = Box(0.0, 1.0)
        else:
            self._time_preprocess_func = lambda time: np.array([time], dtype=np.int32)
            time_space = Box(0, self.max_timesteps, dtype=np.int32)

        # Find the observation space
        if isinstance(env.observation_space, Dict):
            assert dict_time_key not in env.observation_space.keys()
            observation_space = Dict(
                {dict_time_key: time_space, **env.observation_space.spaces}
            )
            self._append_data_func = lambda obs, time: {dict_time_key: time, **obs}
        elif isinstance(env.observation_space, Tuple):
            observation_space = Tuple(env.observation_space.spaces + (time_space,))
            self._append_data_func = lambda obs, time: obs + (time,)
        else:
            observation_space = Dict(obs=env.observation_space, time=time_space)
            self._append_data_func = lambda obs, time: {"obs": obs, "time": time}

        # If to flatten the observation space
        if self.flatten:
            self.observation_space: gym.Space[WrapperObsType] = spaces.flatten_space(
                observation_space
            )
            self._obs_postprocess_func = lambda obs: spaces.flatten(
                observation_space, obs
            )
        else:
            self.observation_space: gym.Space[WrapperObsType] = observation_space
            self._obs_postprocess_func = lambda obs: obs

    def observation(self, observation: ObsType) -> WrapperObsType:
        """Adds to the observation with the current time information.

        Args:
            observation: The observation to add the time step to

        Returns:
            The observation with the time information appended to it
        """
        return self._obs_postprocess_func(
            self._append_data_func(
                observation, self._time_preprocess_func(self.timesteps)
            )
        )

    def step(
        self, action: ActType
    ) -> tuple[WrapperObsType, SupportsFloat, bool, bool, dict[str, Any]]:
        """Steps through the environment, incrementing the time step.

        Args:
            action: The action to take

        Returns:
            The environment's step using the action with the next observation containing the timestep info
        """
        self.timesteps += 1

        return super().step(action)

    def reset(
        self, *, seed: int | None = None, options: dict[str, Any] | None = None
    ) -> tuple[WrapperObsType, dict[str, Any]]:
        """Reset the environment setting the time to zero.

        Args:
            seed: The seed to reset the environment
            options: The options used to reset the environment

        Returns:
            Resets the environment with the initial timestep info added the observation
        """
        self.timesteps = 0

        return super().reset(seed=seed, options=options)


class FrameStackObservation(
    gym.Wrapper[WrapperObsType, ActType, ObsType, ActType],
    gym.utils.RecordConstructorArgs,
):
    """Stacks the observations from the last ``N`` time steps in a rolling manner.

    For example, if the number of stacks is 4, then the returned observation contains
    the most recent 4 observations. For environment 'Pendulum-v1', the original observation
    is an array with shape [3], so if we stack 4 observations, the processed observation
    has shape [4, 3].

    Users have options for the padded observation used:

     * "reset" (default) - The reset value is repeated
     * "zero" - A "zero"-like instance of the observation space
     * custom - An instance of the observation space

    No vector version of the wrapper exists.

    Example:
        >>> import gymnasium as gym
        >>> from gymnasium.wrappers import FrameStackObservation
<<<<<<< HEAD
        >>> env = gym.make("CarRacing-v3")
        >>> env = FrameStackObservation(env, 4)
=======
        >>> env = gym.make("CarRacing-v2")
        >>> env = FrameStackObservation(env, stack_size=4)
>>>>>>> a01d94d7
        >>> env.observation_space
        Box(0, 255, (4, 96, 96, 3), uint8)
        >>> obs, _ = env.reset()
        >>> obs.shape
        (4, 96, 96, 3)

    Example with different padding observations:
        >>> env = gym.make("CartPole-v1")
        >>> env.reset(seed=123)
        (array([ 0.01823519, -0.0446179 , -0.02796401, -0.03156282], dtype=float32), {})
        >>> stacked_env = FrameStackObservation(env, 3)   # the default is padding_type="reset"
        >>> stacked_env.reset(seed=123)
        (array([[ 0.01823519, -0.0446179 , -0.02796401, -0.03156282],
               [ 0.01823519, -0.0446179 , -0.02796401, -0.03156282],
               [ 0.01823519, -0.0446179 , -0.02796401, -0.03156282]],
              dtype=float32), {})


        >>> stacked_env = FrameStackObservation(env, 3, padding_type="zero")
        >>> stacked_env.reset(seed=123)
        (array([[ 0.        ,  0.        ,  0.        ,  0.        ],
               [ 0.        ,  0.        ,  0.        ,  0.        ],
               [ 0.01823519, -0.0446179 , -0.02796401, -0.03156282]],
              dtype=float32), {})
        >>> stacked_env = FrameStackObservation(env, 3, padding_type=np.array([1, -1, 0, 2], dtype=np.float32))
        >>> stacked_env.reset(seed=123)
        (array([[ 1.        , -1.        ,  0.        ,  2.        ],
               [ 1.        , -1.        ,  0.        ,  2.        ],
               [ 0.01823519, -0.0446179 , -0.02796401, -0.03156282]],
              dtype=float32), {})

    Change logs:
     * v0.15.0 - Initially add as ``FrameStack`` with support for lz4
     * v1.0.0 - Rename to ``FrameStackObservation`` and remove lz4 and ``LazyFrame`` support
                along with adding the ``padding_type`` parameter

    """

    def __init__(
        self,
        env: gym.Env[ObsType, ActType],
        stack_size: int,
        *,
        padding_type: str | ObsType = "reset",
    ):
        """Observation wrapper that stacks the observations in a rolling manner.

        Args:
            env: The environment to apply the wrapper
            stack_size: The number of frames to stack.
            padding_type: The padding type to use when stacking the observations, options: "reset", "zero", custom obs
        """
        gym.utils.RecordConstructorArgs.__init__(
            self, stack_size=stack_size, padding_type=padding_type
        )
        gym.Wrapper.__init__(self, env)

        if not np.issubdtype(type(stack_size), np.integer):
            raise TypeError(
                f"The stack_size is expected to be an integer, actual type: {type(stack_size)}"
            )
        if not 1 < stack_size:
            raise ValueError(
                f"The stack_size needs to be greater than one, actual value: {stack_size}"
            )
        if isinstance(padding_type, str) and (
            padding_type == "reset" or padding_type == "zero"
        ):
            self.padding_value: ObsType = create_zero_array(env.observation_space)
        elif padding_type in env.observation_space:
            self.padding_value = padding_type
            padding_type = "_custom"
        else:
            if isinstance(padding_type, str):
                raise ValueError(  # we are guessing that the user just entered the "reset" or "zero" wrong
                    f"Unexpected `padding_type`, expected 'reset', 'zero' or a custom observation space, actual value: {padding_type!r}"
                )
            else:
                raise ValueError(
                    f"Unexpected `padding_type`, expected 'reset', 'zero' or a custom observation space, actual value: {padding_type!r} not an instance of env observation ({env.observation_space})"
                )

        self.observation_space = batch_space(env.observation_space, n=stack_size)
        self.stack_size: Final[int] = stack_size
        self.padding_type: Final[str] = padding_type

        self.obs_queue = deque(
            [self.padding_value for _ in range(self.stack_size)], maxlen=self.stack_size
        )
        self.stacked_obs = create_empty_array(env.observation_space, n=self.stack_size)

    def step(
        self, action: WrapperActType
    ) -> tuple[WrapperObsType, SupportsFloat, bool, bool, dict[str, Any]]:
        """Steps through the environment, appending the observation to the frame buffer.

        Args:
            action: The action to step through the environment with

        Returns:
            Stacked observations, reward, terminated, truncated, and info from the environment
        """
        obs, reward, terminated, truncated, info = self.env.step(action)
        self.obs_queue.append(obs)

        updated_obs = deepcopy(
            concatenate(self.env.observation_space, self.obs_queue, self.stacked_obs)
        )
        return updated_obs, reward, terminated, truncated, info

    def reset(
        self, *, seed: int | None = None, options: dict[str, Any] | None = None
    ) -> tuple[WrapperObsType, dict[str, Any]]:
        """Reset the environment, returning the stacked observation and info.

        Args:
            seed: The environment seed
            options: The reset options

        Returns:
            The stacked observations and info
        """
        obs, info = self.env.reset(seed=seed, options=options)

        if self.padding_type == "reset":
            self.padding_value = obs
        for _ in range(self.stack_size - 1):
            self.obs_queue.append(self.padding_value)
        self.obs_queue.append(obs)

        updated_obs = deepcopy(
            concatenate(self.env.observation_space, self.obs_queue, self.stacked_obs)
        )
        return updated_obs, info


class NormalizeObservation(
    gym.ObservationWrapper[WrapperObsType, ActType, ObsType],
    gym.utils.RecordConstructorArgs,
):
    """Normalizes observations to be centered at the mean with unit variance.

    The property :attr:`update_running_mean` allows to freeze/continue the running mean calculation of the observation
    statistics. If ``True`` (default), the ``RunningMeanStd`` will get updated every time ``step`` or ``reset`` is called.
    If ``False``, the calculated statistics are used but not updated anymore; this may be used during evaluation.

    A vector version of the wrapper exists :class:`gymnasium.wrappers.vector.NormalizeObservation`.

    Note:
        The normalization depends on past trajectories and observations will not be normalized correctly if the wrapper was
        newly instantiated or the policy was changed recently.

    Example:
        >>> import numpy as np
        >>> import gymnasium as gym
        >>> env = gym.make("CartPole-v1")
        >>> obs, info = env.reset(seed=123)
        >>> term, trunc = False, False
        >>> while not (term or trunc):
        ...     obs, _, term, trunc, _ = env.step(1)
        ...
        >>> obs
        array([ 0.1511158 ,  1.7183299 , -0.25533703, -2.8914354 ], dtype=float32)
        >>> env = gym.make("CartPole-v1")
        >>> env = NormalizeObservation(env)
        >>> obs, info = env.reset(seed=123)
        >>> term, trunc = False, False
        >>> while not (term or trunc):
        ...     obs, _, term, trunc, _ = env.step(1)
        >>> obs
        array([ 2.0059888,  1.5676788, -1.9944268, -1.6120394], dtype=float32)

    Change logs:
     * v0.21.0 - Initially add
     * v1.0.0 - Add `update_running_mean` attribute to allow disabling of updating the running mean / standard, particularly useful for evaluation time.
        Casts all observations to `np.float32` and sets the observation space with low/high of `-np.inf` and `np.inf` and dtype as `np.float32`
    """

    def __init__(self, env: gym.Env[ObsType, ActType], epsilon: float = 1e-8):
        """This wrapper will normalize observations such that each observation is centered with unit variance.

        Args:
            env (Env): The environment to apply the wrapper
            epsilon: A stability parameter that is used when scaling the observations.
        """
        gym.utils.RecordConstructorArgs.__init__(self, epsilon=epsilon)
        gym.ObservationWrapper.__init__(self, env)

        assert env.observation_space.shape is not None
        self.observation_space = gym.spaces.Box(
            low=-np.inf,
            high=np.inf,
            shape=env.observation_space.shape,
            dtype=np.float32,
        )

        self.obs_rms = RunningMeanStd(
            shape=self.observation_space.shape, dtype=self.observation_space.dtype
        )
        self.epsilon = epsilon
        self._update_running_mean = True

    @property
    def update_running_mean(self) -> bool:
        """Property to freeze/continue the running mean calculation of the observation statistics."""
        return self._update_running_mean

    @update_running_mean.setter
    def update_running_mean(self, setting: bool):
        """Sets the property to freeze/continue the running mean calculation of the observation statistics."""
        self._update_running_mean = setting

    def observation(self, observation: ObsType) -> WrapperObsType:
        """Normalises the observation using the running mean and variance of the observations."""
        if self._update_running_mean:
            self.obs_rms.update(np.array([observation]))
        return np.float32(
            (observation - self.obs_rms.mean) / np.sqrt(self.obs_rms.var + self.epsilon)
        )


class MaxAndSkipObservation(
    gym.Wrapper[WrapperObsType, ActType, ObsType, ActType],
    gym.utils.RecordConstructorArgs,
):
    """Skips the N-th frame (observation) and return the max values between the two last observations.

    No vector version of the wrapper exists.

    Note:
        This wrapper is based on the wrapper from [stable-baselines3](https://stable-baselines3.readthedocs.io/en/master/_modules/stable_baselines3/common/atari_wrappers.html#MaxAndSkipEnv)

    Example:
        >>> import gymnasium as gym
        >>> env = gym.make("CartPole-v1")
        >>> obs0, *_ = env.reset(seed=123)
        >>> obs1, *_ = env.step(1)
        >>> obs2, *_ = env.step(1)
        >>> obs3, *_ = env.step(1)
        >>> obs4, *_ = env.step(1)
        >>> skip_and_max_obs = np.max(np.stack([obs3, obs4], axis=0), axis=0)
        >>> env = gym.make("CartPole-v1")
        >>> wrapped_env = MaxAndSkipObservation(env)
        >>> wrapped_obs0, *_ = wrapped_env.reset(seed=123)
        >>> wrapped_obs1, *_ = wrapped_env.step(1)
        >>> np.all(obs0 == wrapped_obs0)
        np.True_
        >>> np.all(wrapped_obs1 == skip_and_max_obs)
        np.True_

    Change logs:
     * v1.0.0 - Initially add
    """

    def __init__(self, env: gym.Env[ObsType, ActType], skip: int = 4):
        """This wrapper will return only every ``skip``-th frame (frameskipping) and return the max between the two last frames.

        Args:
            env (Env): The environment to apply the wrapper
            skip: The number of frames to skip
        """
        gym.utils.RecordConstructorArgs.__init__(self, skip=skip)
        gym.Wrapper.__init__(self, env)

        if not np.issubdtype(type(skip), np.integer):
            raise TypeError(
                f"The skip is expected to be an integer, actual type: {type(skip)}"
            )
        if skip < 2:
            raise ValueError(
                f"The skip value needs to be equal or greater than two, actual value: {skip}"
            )
        if env.observation_space.shape is None:
            raise ValueError("The observation space must have the shape attribute.")

        self._skip = skip
        self._obs_buffer = np.zeros(
            (2, *env.observation_space.shape), dtype=env.observation_space.dtype
        )

    def step(
        self, action: WrapperActType
    ) -> tuple[WrapperObsType, SupportsFloat, bool, bool, dict[str, Any]]:
        """Step the environment with the given action for ``skip`` steps.

        Repeat action, sum reward, and max over last observations.

        Args:
            action: The action to step through the environment with
        Returns:
            Max of the last two observations, reward, terminated, truncated, and info from the environment
        """
        total_reward = 0.0
        terminated = truncated = False
        info = {}
        for i in range(self._skip):
            obs, reward, terminated, truncated, info = self.env.step(action)
            if i == self._skip - 2:
                self._obs_buffer[0] = obs
            if i == self._skip - 1:
                self._obs_buffer[1] = obs
            total_reward += float(reward)
            if terminated or truncated:
                break
        max_frame = np.max(self._obs_buffer, axis=0)

        return max_frame, total_reward, terminated, truncated, info<|MERGE_RESOLUTION|>--- conflicted
+++ resolved
@@ -309,13 +309,8 @@
     Example:
         >>> import gymnasium as gym
         >>> from gymnasium.wrappers import FrameStackObservation
-<<<<<<< HEAD
         >>> env = gym.make("CarRacing-v3")
-        >>> env = FrameStackObservation(env, 4)
-=======
-        >>> env = gym.make("CarRacing-v2")
         >>> env = FrameStackObservation(env, stack_size=4)
->>>>>>> a01d94d7
         >>> env.observation_space
         Box(0, 255, (4, 96, 96, 3), uint8)
         >>> obs, _ = env.reset()
