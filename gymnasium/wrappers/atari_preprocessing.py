--- conflicted
+++ resolved
@@ -36,24 +36,14 @@
     - Scale observation: Whether to scale the observation between [0, 1) or [0, 255), not scaled by default.
 
     Example:
-<<<<<<< HEAD
         >>> import gymnasium as gym
         >>> import ale_py
         >>> gym.register_envs(ale_py)
         >>> env = gym.make("ALE/Pong-v5", frameskip=1)
-        >>> env = AtariPreprocessing(env,
+        >>> env = AtariPreprocessing(
+        ...     env,
         ...     noop_max=10, frame_skip=4, terminal_on_life_loss=True,
         ...     screen_size=84, grayscale_obs=False, grayscale_newaxis=False
-=======
-        >>> import gymnasium as gym # doctest: +SKIP
-        >>> import ale_py # doctest: +SKIP
-        >>> gym.register_envs(ale_py) # doctest: +SKIP
-        >>> env = gym.make("ALE/Pong-v5", frameskip=1) # doctest: +SKIP
-        >>> env = AtariPreprocessing( # doctest: +SKIP
-        ...    env,
-        ...    noop_max=10, frame_skip=4, terminal_on_life_loss=True,
-        ...    screen_size=84, grayscale_obs=False, grayscale_newaxis=False
->>>>>>> 8161d7d0
         ... )
 
     Change logs:
