"""Root `__init__` of the gymnasium module setting the `__all__` of gymnasium modules."""
# isort: skip_file

from gymnasium.core import (
    Env,
    Wrapper,
    ObservationWrapper,
    ActionWrapper,
    RewardWrapper,
)
<<<<<<< HEAD
from gymnasium.spaces import Space
from gymnasium.envs import make, spec, register, registry, pprint_registry
from gymnasium import logger
from gymnasium import vector
from gymnasium import wrappers
=======
from gymnasium.spaces.space import Space
from gymnasium.envs.registration import make, spec, register, registry
from gymnasium import envs, spaces, utils, vector, wrappers, error, logger

>>>>>>> 92d3fa3e
import os
import sys

__all__ = [
    # core classes
    "Env",
    "Wrapper",
    "ObservationWrapper",
    "ActionWrapper",
    "RewardWrapper",
    "Space",
    # registration
    "make",
    "spec",
    "register",
    "registry",
    # root files
    "envs",
    "spaces",
    "utils",
    "vector",
    "wrappers",
    "error",
    "logger",
]
__version__ = "0.26.3"

# Initializing pygame initializes audio connections through SDL. SDL uses alsa by default on all Linux systems
# SDL connecting to alsa frequently create these giant lists of warnings every time you import an environment using
#   pygame
# DSP is far more benign (and should probably be the default in SDL anyways)

if sys.platform.startswith("linux"):
    os.environ["SDL_AUDIODRIVER"] = "dsp"

os.environ["PYGAME_HIDE_SUPPORT_PROMPT"] = "hide"

try:
    import gym_notices.notices as notices

    # print version warning if necessary
    notice = notices.notices.get(__version__)
    if notice:
        print(notice, file=sys.stderr)
except Exception:  # nosec
    pass<|MERGE_RESOLUTION|>--- conflicted
+++ resolved
@@ -8,18 +8,10 @@
     ActionWrapper,
     RewardWrapper,
 )
-<<<<<<< HEAD
-from gymnasium.spaces import Space
-from gymnasium.envs import make, spec, register, registry, pprint_registry
-from gymnasium import logger
-from gymnasium import vector
-from gymnasium import wrappers
-=======
 from gymnasium.spaces.space import Space
-from gymnasium.envs.registration import make, spec, register, registry
+from gymnasium.envs.registration import make, spec, register, registry, pprint_registry
 from gymnasium import envs, spaces, utils, vector, wrappers, error, logger
 
->>>>>>> 92d3fa3e
 import os
 import sys
 
@@ -36,6 +28,7 @@
     "spec",
     "register",
     "registry",
+    "pprint_registry",
     # root files
     "envs",
     "spaces",
