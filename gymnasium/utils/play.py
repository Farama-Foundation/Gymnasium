--- conflicted
+++ resolved
@@ -212,11 +212,7 @@
         >>> import gymnasium as gym
         >>> import numpy as np
         >>> from gymnasium.utils.play import play
-<<<<<<< HEAD
         >>> play(gym.make("CarRacing-v3", render_mode="rgb_array"),  # doctest: +SKIP
-=======
-        >>> play(gym.make("CarRacing-v2", render_mode="rgb_array"), # doctest: +SKIP
->>>>>>> a01d94d7
         ...     keys_to_action={
         ...         "w": np.array([0, 0.7, 0], dtype=np.float32),
         ...         "a": np.array([-1, 0, 0], dtype=np.float32),
