--- conflicted
+++ resolved
@@ -63,7 +63,7 @@
         return False
 
 
-def check_reset_seed(env: gym.Env) -> None:
+def check_reset_seed(env: gym.Env):
     """Check that the environment can be reset with a seed.
 
     Args:
@@ -132,7 +132,7 @@
         )
 
 
-def check_reset_options(env: gym.Env) -> None:
+def check_reset_options(env: gym.Env):
     """Check that the environment can be reset with options.
 
     Args:
@@ -160,7 +160,7 @@
         )
 
 
-def check_reset_return_info_deprecation(env: gym.Env) -> None:
+def check_reset_return_info_deprecation(env: gym.Env):
     """Makes sure support for deprecated `return_info` argument is dropped.
 
     Args:
@@ -177,7 +177,7 @@
         )
 
 
-def check_seed_deprecation(env: gym.Env) -> None:
+def check_seed_deprecation(env: gym.Env):
     """Makes sure support for deprecated function `seed` is dropped.
 
     Args:
@@ -193,7 +193,7 @@
         )
 
 
-def check_reset_return_type(env: gym.Env) -> None:
+def check_reset_return_type(env: gym.Env):
     """Checks that :meth:`reset` correctly returns a tuple of the form `(obs , info)`.
 
     Args:
@@ -218,7 +218,7 @@
     ), f"The second element returned by `env.reset()` was not a dictionary, actual type: {type(info)}"
 
 
-def check_space_limit(space: spaces.Space, space_type: str) -> None:
+def check_space_limit(space, space_type: str):
     """Check the space limit for only the Box space as a test that only runs as part of `check_env`."""
     if isinstance(space, spaces.Box):
         if np.any(np.equal(space.low, -np.inf)):
@@ -256,13 +256,8 @@
             check_space_limit(subspace, space_type)
 
 
-<<<<<<< HEAD
 def check_env(env: gym.Env, warn: bool = None, skip_render_check: bool = False):
     """Check that an environment follows Gymnasium's API.
-=======
-def check_env(env: gym.Env, warn: bool = None, skip_render_check: bool = False) -> None:
-    """Check that an environment follows Gym API.
->>>>>>> d9a8d661
 
     .. py:currentmodule:: gymnasium.Env
 
