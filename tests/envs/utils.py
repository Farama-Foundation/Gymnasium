--- conflicted
+++ resolved
@@ -3,13 +3,8 @@
 
 import numpy as np
 
-<<<<<<< HEAD
 import gymnasium as gym
 from gymnasium import logger
-=======
-import gymnasium
-from gymnasium import error, logger
->>>>>>> 54872abb
 from gymnasium.envs.registration import EnvSpec
 
 
@@ -22,7 +17,7 @@
     if "gymnasium.envs." in env_spec.entry_point:
         try:
             return env_spec.make(disable_env_checker=True).unwrapped
-        except (ImportError, error.DependencyNotInstalled) as e:
+        except (ImportError, gym.error.DependencyNotInstalled) as e:
             logger.warn(f"Not testing {env_spec.id} due to error: {e}")
     return None
 
