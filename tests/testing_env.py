--- conflicted
+++ resolved
@@ -45,23 +45,14 @@
         self,
         action_space: spaces.Space = spaces.Box(0, 1, (1,)),
         observation_space: spaces.Space = spaces.Box(0, 1, (1,)),
-<<<<<<< HEAD
-        reset_fn: callable = basic_reset_fn,
-        step_fn: callable = new_step_fn,
-        render_fn: callable = basic_render_fn,
-        metadata: Dict[str, Any] = {"render_modes": {}},
-        render_mode: Optional[str] = None,
-        spec: EnvSpec = EnvSpec("TestingEnv-v0", "testing-env-no-entry-point"),
-=======
         reset_func: callable = basic_reset_func,
         step_func: callable = new_step_func,
         render_func: callable = basic_render_func,
-        metadata: dict[str, Any] = {"render_modes": []},
+        metadata: dict[str, Any] = {"render_modes": {}},
         render_mode: str | None = None,
         spec: EnvSpec = EnvSpec(
             "TestingEnv-v0", "testing-env-no-entry-point", max_episode_steps=100
         ),
->>>>>>> 3599bf1d
     ):
         """Generic testing environment constructor.
 
