"""Tests that the vectorised wrappers operate identically in `VectorEnv(Wrapper)` and `VectorWrapper(VectorEnv)`.

The exception is the data converter wrappers
 * Data conversion wrappers - `JaxToTorch`, `JaxToNumpy` and `NumpyToJax`
 * Normalizing wrappers - `NormalizeObservation` and `NormalizeReward`
 * Different implementations - `LambdaObservation`, `LambdaReward` and `LambdaAction`
 * Different random sources - `StickyAction`
"""
from __future__ import annotations

from typing import Any

import numpy as np
import pytest

import gymnasium as gym
from gymnasium import wrappers
from gymnasium.spaces import Box, Dict, Discrete
from gymnasium.utils.env_checker import data_equivalence
from gymnasium.vector import VectorEnv
from tests.testing_env import GenericTestEnv


@pytest.fixture
def custom_environments():
    gym.register(
        "CustomDictEnv-v0",
        lambda: GenericTestEnv(
            observation_space=Dict({"a": Box(0, 1), "b": Discrete(5)})
        ),
    )

    yield

    del gym.registry["CustomDictEnv-v0"]


@pytest.mark.parametrize("num_envs", (1, 3))
@pytest.mark.parametrize(
    "env_id, wrapper_name, kwargs",
    (
        ("CustomDictEnv-v0", "FilterObservation", {"filter_keys": ["a"]}),
        ("CartPole-v1", "FlattenObservation", {}),
        ("CarRacing-v2", "GrayscaleObservation", {}),
        ("CarRacing-v2", "ResizeObservation", {"shape": (35, 45)}),
        ("CarRacing-v2", "ReshapeObservation", {"shape": (96, 48, 6)}),
        ("CartPole-v1", "RescaleObservation", {"min_obs": 0, "max_obs": 1}),
<<<<<<< HEAD
        ("CarRacing-v2", "DtypeObservation", {"dtype": np.int32}),
        # ("CartPole-v1", "RenderObservation", {}),
        # ("CartPole-v1", "TimeAwareObservation", {}),
        # ("CartPole-v1", "FrameStackObservation", {}),
        # ("CartPole-v1", "DelayObservation", {}),
=======
        ("CartPole-v1", "DtypeObservation", {"dtype": np.int32}),
        # ("CartPole-v1", "RenderObservation", {}),  # not implemented
        # ("CartPole-v1", "TimeAwareObservation", {}),  # not implemented
        # ("CartPole-v1", "FrameStackObservation", {}),  # not implemented
        # ("CartPole-v1", "DelayObservation", {}),  # not implemented
>>>>>>> 2b2e8535
        ("MountainCarContinuous-v0", "ClipAction", {}),
        (
            "MountainCarContinuous-v0",
            "RescaleAction",
            {"min_action": 1, "max_action": 2},
        ),
        ("CartPole-v1", "ClipReward", {"min_reward": -0.25, "max_reward": 0.75}),
    ),
)
def test_vector_wrapper_equivalence(
    env_id: str,
    wrapper_name: str,
    kwargs: dict[str, Any],
    num_envs: int,
    custom_environments,
    vectorization_mode: str = "sync",
    num_steps: int = 50,
):
    vector_wrapper = getattr(wrappers.vector, wrapper_name)
    wrapper_vector_env: VectorEnv = vector_wrapper(
        gym.make_vec(
            id=env_id, num_envs=num_envs, vectorization_mode=vectorization_mode
        ),
        **kwargs,
    )
    env_wrapper = getattr(wrappers, wrapper_name)
    vector_wrapper_env = gym.make_vec(
        id=env_id,
        num_envs=num_envs,
        vectorization_mode=vectorization_mode,
        wrappers=(lambda env: env_wrapper(env, **kwargs),),
    )

    assert wrapper_vector_env.action_space == vector_wrapper_env.action_space
    assert wrapper_vector_env.observation_space == vector_wrapper_env.observation_space
    assert (
        wrapper_vector_env.single_action_space == vector_wrapper_env.single_action_space
    )
    assert (
        wrapper_vector_env.single_observation_space
        == vector_wrapper_env.single_observation_space
    )

    assert wrapper_vector_env.num_envs == vector_wrapper_env.num_envs

    wrapper_vector_obs, wrapper_vector_info = wrapper_vector_env.reset(seed=123)
    vector_wrapper_obs, vector_wrapper_info = vector_wrapper_env.reset(seed=123)

    assert data_equivalence(wrapper_vector_obs, vector_wrapper_obs)
    assert data_equivalence(wrapper_vector_info, vector_wrapper_info)

    for _ in range(num_steps):
        action = wrapper_vector_env.action_space.sample()
        wrapper_vector_step_returns = wrapper_vector_env.step(action)
        vector_wrapper_step_returns = vector_wrapper_env.step(action)

        for wrapper_vector_return, vector_wrapper_return in zip(
            wrapper_vector_step_returns, vector_wrapper_step_returns
        ):
            assert data_equivalence(wrapper_vector_return, vector_wrapper_return)

    wrapper_vector_env.close()
    vector_wrapper_env.close()<|MERGE_RESOLUTION|>--- conflicted
+++ resolved
@@ -45,19 +45,11 @@
         ("CarRacing-v2", "ResizeObservation", {"shape": (35, 45)}),
         ("CarRacing-v2", "ReshapeObservation", {"shape": (96, 48, 6)}),
         ("CartPole-v1", "RescaleObservation", {"min_obs": 0, "max_obs": 1}),
-<<<<<<< HEAD
         ("CarRacing-v2", "DtypeObservation", {"dtype": np.int32}),
-        # ("CartPole-v1", "RenderObservation", {}),
-        # ("CartPole-v1", "TimeAwareObservation", {}),
-        # ("CartPole-v1", "FrameStackObservation", {}),
-        # ("CartPole-v1", "DelayObservation", {}),
-=======
-        ("CartPole-v1", "DtypeObservation", {"dtype": np.int32}),
         # ("CartPole-v1", "RenderObservation", {}),  # not implemented
         # ("CartPole-v1", "TimeAwareObservation", {}),  # not implemented
         # ("CartPole-v1", "FrameStackObservation", {}),  # not implemented
         # ("CartPole-v1", "DelayObservation", {}),  # not implemented
->>>>>>> 2b2e8535
         ("MountainCarContinuous-v0", "ClipAction", {}),
         (
             "MountainCarContinuous-v0",
