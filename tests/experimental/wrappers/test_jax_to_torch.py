"""Test suite for TorchToJaxV0."""

<<<<<<< HEAD
import jax
import jax.numpy as jnp
=======
>>>>>>> fed9995a
import numpy as np
import pytest


jnp = pytest.importorskip("jax.numpy")
torch = pytest.importorskip("torch")

from gymnasium.experimental.wrappers.jax_to_torch import (  # noqa: E402
    JaxToTorchV0,
    jax_to_torch,
    torch_to_jax,
)
from tests.testing_env import GenericTestEnv  # noqa: E402


def torch_data_equivalence(data_1, data_2) -> bool:
    """Return if two variables are equivalent that might contain ``torch.Tensor``."""
    if type(data_1) == type(data_2):
        if isinstance(data_1, dict):
            return data_1.keys() == data_2.keys() and all(
                torch_data_equivalence(data_1[k], data_2[k]) for k in data_1.keys()
            )
        elif isinstance(data_1, (tuple, list)):
            return len(data_1) == len(data_2) and all(
                torch_data_equivalence(o_1, o_2) for o_1, o_2 in zip(data_1, data_2)
            )
        elif isinstance(data_1, torch.Tensor):
            return data_1.shape == data_2.shape and np.allclose(
                data_1, data_2, atol=0.00001
            )
        else:
            return data_1 == data_2
    else:
        return False


@pytest.mark.parametrize(
    "value, expected_value",
    [
        (1.0, torch.tensor(1.0)),
        (2, torch.tensor(2)),
        ((3.0, 4), (torch.tensor(3.0), torch.tensor(4))),
        ([3.0, 4], [torch.tensor(3.0), torch.tensor(4)]),
        (
            {
                "a": 6.0,
                "b": 7,
            },
            {"a": torch.tensor(6.0), "b": torch.tensor(7)},
        ),
        (torch.tensor(1.0), torch.tensor(1.0)),
        (torch.tensor([1, 2]), torch.tensor([1, 2])),
        (torch.tensor([[1.0], [2.0]]), torch.tensor([[1.0], [2.0]])),
        (
            {"a": (1, torch.tensor(2.0), torch.tensor([3, 4])), "b": {"c": 5}},
            {
                "a": (torch.tensor(1), torch.tensor(2.0), torch.tensor([3, 4])),
                "b": {"c": torch.tensor(5)},
            },
        ),
    ],
)
def test_roundtripping(value, expected_value):
    """We test numpy -> jax -> numpy as this is direction in the NumpyToJax wrapper."""
    roundtripped_value = jax_to_torch(torch_to_jax(value))
    assert torch_data_equivalence(roundtripped_value, expected_value)


def _jax_reset_func(self, seed=None, options=None):
    return jnp.array([1.0, 2.0, 3.0]), {"data": jnp.array([1, 2, 3])}


def _jax_step_func(self, action):
    assert isinstance(action, jax.Array), type(action)
    return (
        jnp.array([1, 2, 3]),
        jnp.array(5.0),
        jnp.array(True),
        jnp.array(False),
        {"data": jnp.array([1.0, 2.0])},
    )


def test_jax_to_torch_wrapper():
    """Tests the `JaxToTorchV0` wrapper."""
    env = GenericTestEnv(reset_func=_jax_reset_func, step_func=_jax_step_func)

    # Check that the reset and step for jax environment are as expected
    obs, info = env.reset()
    assert isinstance(obs, jax.Array)
    assert isinstance(info, dict) and isinstance(info["data"], jax.Array)

    obs, reward, terminated, truncated, info = env.step(jnp.array([1, 2]))
    assert isinstance(obs, jax.Array)
    assert isinstance(reward, jax.Array)
    assert isinstance(terminated, jax.Array) and isinstance(truncated, jax.Array)
    assert isinstance(info, dict) and isinstance(info["data"], jax.Array)

    # Check that the wrapped version is correct.
    wrapped_env = JaxToTorchV0(env)
    obs, info = wrapped_env.reset()
    assert isinstance(obs, torch.Tensor)
    assert isinstance(info, dict) and isinstance(info["data"], torch.Tensor)

    obs, reward, terminated, truncated, info = wrapped_env.step(torch.tensor([1, 2]))
    assert isinstance(obs, torch.Tensor)
    assert isinstance(reward, float)
    assert isinstance(terminated, bool) and isinstance(truncated, bool)
    assert isinstance(info, dict) and isinstance(info["data"], torch.Tensor)<|MERGE_RESOLUTION|>--- conflicted
+++ resolved
@@ -1,14 +1,10 @@
 """Test suite for TorchToJaxV0."""
 
-<<<<<<< HEAD
-import jax
-import jax.numpy as jnp
-=======
->>>>>>> fed9995a
 import numpy as np
 import pytest
 
 
+jax = pytest.importorskip("jax")
 jnp = pytest.importorskip("jax.numpy")
 torch = pytest.importorskip("torch")
 
