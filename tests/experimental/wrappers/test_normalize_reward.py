"""Test suite for NormalizeRewardV0."""
<<<<<<< HEAD
=======
import numpy as np

>>>>>>> 8fc9844a
from gymnasium.core import ActType
from gymnasium.experimental.wrappers import NormalizeRewardV0
from tests.testing_env import GenericTestEnv


<<<<<<< HEAD
def test_running_mean_normalize_reward_wrapper():
    """Tests that the property `_update_running_mean` freezes/continues the running statistics updating."""
=======
def _make_reward_env():
    """Function that returns a `GenericTestEnv` with reward=1."""
>>>>>>> 8fc9844a

    def step_func(self, action: ActType):
        return self.observation_space.sample(), 1.0, False, False, {}

<<<<<<< HEAD
    env = GenericTestEnv(step_func=step_func)
    wrapped_env = NormalizeRewardV0(env)

    # Default value is True
    assert wrapped_env.update_running_mean

    wrapped_env.reset()
    rms_var_init = wrapped_env.rewards_running_means.var
    rms_mean_init = wrapped_env.rewards_running_means.mean

    # Statistics are updated when env.step()
    wrapped_env.step(None)
    rms_var_updated = wrapped_env.rewards_running_means.var
    rms_mean_updated = wrapped_env.rewards_running_means.mean
    assert rms_var_init != rms_var_updated
    assert rms_mean_init != rms_mean_updated

    # Assure property is set
    wrapped_env.update_running_mean = False
    assert not wrapped_env.update_running_mean

    # Statistics are frozen
    wrapped_env.step(None)
    assert rms_var_updated == wrapped_env.rewards_running_means.var
    assert rms_mean_updated == wrapped_env.rewards_running_means.mean
=======
    return GenericTestEnv(step_func=step_func)


def test_normalize_reward_wrapper():
    """Tests that the NormalizeReward does not throw an error."""
    # TODO: Functional correctness should be tested
    env = _make_reward_env()
    wrapped_env = NormalizeRewardV0(env)
    wrapped_env.reset()
    _, reward, _, _, _ = wrapped_env.step(None)
    assert np.ndim(reward) == 0
    env.close()
>>>>>>> 8fc9844a
<|MERGE_RESOLUTION|>--- conflicted
+++ resolved
@@ -1,27 +1,23 @@
 """Test suite for NormalizeRewardV0."""
-<<<<<<< HEAD
-=======
 import numpy as np
 
->>>>>>> 8fc9844a
 from gymnasium.core import ActType
 from gymnasium.experimental.wrappers import NormalizeRewardV0
 from tests.testing_env import GenericTestEnv
 
 
-<<<<<<< HEAD
-def test_running_mean_normalize_reward_wrapper():
-    """Tests that the property `_update_running_mean` freezes/continues the running statistics updating."""
-=======
 def _make_reward_env():
     """Function that returns a `GenericTestEnv` with reward=1."""
->>>>>>> 8fc9844a
 
     def step_func(self, action: ActType):
         return self.observation_space.sample(), 1.0, False, False, {}
 
-<<<<<<< HEAD
-    env = GenericTestEnv(step_func=step_func)
+    return GenericTestEnv(step_func=step_func)
+
+
+def test_running_mean_normalize_reward_wrapper():
+    """Tests that the property `_update_running_mean` freezes/continues the running statistics updating."""
+    env = _make_reward_env()
     wrapped_env = NormalizeRewardV0(env)
 
     # Default value is True
@@ -46,8 +42,6 @@
     wrapped_env.step(None)
     assert rms_var_updated == wrapped_env.rewards_running_means.var
     assert rms_mean_updated == wrapped_env.rewards_running_means.mean
-=======
-    return GenericTestEnv(step_func=step_func)
 
 
 def test_normalize_reward_wrapper():
@@ -58,5 +52,4 @@
     wrapped_env.reset()
     _, reward, _, _, _ = wrapped_env.step(None)
     assert np.ndim(reward) == 0
-    env.close()
->>>>>>> 8fc9844a
+    env.close()