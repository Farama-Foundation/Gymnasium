--- conflicted
+++ resolved
@@ -20,13 +20,8 @@
 
 PlayableEnv = partial(
     GenericTestEnv,
-<<<<<<< HEAD
     metadata={"render_modes": {"rgb_array"}},
-    render_fn=lambda self: np.ones((10, 10, 3)),
-=======
-    metadata={"render_modes": ["rgb_array"]},
     render_func=lambda self: np.ones((10, 10, 3)),
->>>>>>> 3599bf1d
 )
 
 
