"""Tests that the `env_checker` runs as expects and all errors are possible."""
import re
import warnings
from typing import Tuple, Union

import numpy as np
import pytest

import gymnasium as gym
from gymnasium import spaces
from gymnasium.core import ObsType
from gymnasium.utils.env_checker import (
    check_env,
    check_reset_options,
    check_reset_return_info_deprecation,
    check_reset_return_type,
    check_reset_seed,
    check_seed_deprecation,
)
from tests.testing_env import GenericTestEnv


@pytest.mark.parametrize(
    "env",
    [
        gym.make("CartPole-v1", disable_env_checker=True).unwrapped,
        gym.make("MountainCar-v0", disable_env_checker=True).unwrapped,
        GenericTestEnv(
            observation_space=spaces.Dict(
                a=spaces.Discrete(10), b=spaces.Box(np.zeros(2), np.ones(2))
            )
        ),
        GenericTestEnv(
            observation_space=spaces.Tuple(
                [spaces.Discrete(10), spaces.Box(np.zeros(2), np.ones(2))]
            )
        ),
        GenericTestEnv(
            observation_space=spaces.Dict(
                a=spaces.Tuple(
                    [spaces.Discrete(10), spaces.Box(np.zeros(2), np.ones(2))]
                ),
                b=spaces.Box(np.zeros(2), np.ones(2)),
            )
        ),
    ],
)
def test_no_error_warnings(env):
    """A full version of this test with all gymnasium envs is run in tests/envs/test_envs.py."""
    with warnings.catch_warnings(record=True) as caught_warnings:
        check_env(env)

    assert len(caught_warnings) == 0, [warning.message for warning in caught_warnings]


def _no_super_reset(self, seed=None, options=None):
    self.np_random.random()  # generates a new prng
    # generate seed deterministic result
    self.observation_space.seed(0)
    return self.observation_space.sample(), {}


def _super_reset_fixed(self, seed=None, options=None):
    # Call super that ignores the seed passed, use fixed seed
    super(GenericTestEnv, self).reset(seed=1)
    # deterministic output
    self.observation_space._np_random = self.np_random
    return self.observation_space.sample(), {}


def _reset_default_seed(self: GenericTestEnv, seed="Error", options=None):
    super(GenericTestEnv, self).reset(seed=seed)
    self.observation_space._np_random = (  # pyright: ignore [reportPrivateUsage]
        self.np_random
    )
    return self.observation_space.sample(), {}


@pytest.mark.parametrize(
    "test,func,message",
    [
        [
            gym.error.Error,
            lambda self: (self.observation_space.sample(), {}),
            "The `reset` method does not provide a `seed` or `**kwargs` keyword argument.",
        ],
        [
            AssertionError,
            lambda self, seed, *_: (self.observation_space.sample(), {}),
            "Expects the random number generator to have been generated given a seed was passed to reset. Mostly likely the environment reset function does not call `super().reset(seed=seed)`.",
        ],
        [
            AssertionError,
            _no_super_reset,
            "Mostly likely the environment reset function does not call `super().reset(seed=seed)` as the random generates are not same when the same seeds are passed to `env.reset`.",
        ],
        [
            AssertionError,
            _super_reset_fixed,
            "Mostly likely the environment reset function does not call `super().reset(seed=seed)` as the random number generators are not different when different seeds are passed to `env.reset`.",
        ],
        [
            UserWarning,
            _reset_default_seed,
            "The default seed argument in reset should be `None`, otherwise the environment will by default always be deterministic. Actual default: Error",
        ],
    ],
)
def test_check_reset_seed(test, func: callable, message: str):
    """Tests the check reset seed function works as expected."""
    if test is UserWarning:
        with pytest.warns(
            UserWarning, match=f"^\\x1b\\[33mWARN: {re.escape(message)}\\x1b\\[0m$"
        ):
            check_reset_seed(GenericTestEnv(reset_fn=func))
    else:
        with pytest.raises(test, match=f"^{re.escape(message)}$"):
            check_reset_seed(GenericTestEnv(reset_fn=func))


def _deprecated_return_info(
    self, return_info: bool = False
) -> Union[Tuple[ObsType, dict], ObsType]:
    """function to simulate the signature and behavior of a `reset` function with the deprecated `return_info` optional argument"""
    if return_info:
        return self.observation_space.sample(), {}
    else:
        return self.observation_space.sample()


def _reset_var_keyword_kwargs(self, kwargs):
    return self.observation_space.sample(), {}


def _reset_return_info_type(self, seed=None, options=None):
    """Returns a `list` instead of a `tuple`. This function is used to make sure `env_checker` correctly
    checks that the return type of `env.reset()` is a `tuple`"""
    return [self.observation_space.sample(), {}]


def _reset_return_info_length(self, seed=None, options=None):
    return 1, 2, 3


def _return_info_obs_outside(self, seed=None, options=None):
    return self.observation_space.sample() + self.observation_space.high, {}


def _return_info_not_dict(self, seed=None, options=None):
    return self.observation_space.sample(), ["key", "value"]


@pytest.mark.parametrize(
    "test,func,message",
    [
        [
            AssertionError,
            _reset_return_info_type,
            "The result returned by `env.reset()` was not a tuple of the form `(obs, info)`, where `obs` is a observation and `info` is a dictionary containing additional information. Actual type: `<class 'list'>`",
        ],
        [
            AssertionError,
            _reset_return_info_length,
            "Calling the reset method did not return a 2-tuple, actual length: 3",
        ],
        [
            AssertionError,
            _return_info_obs_outside,
            "The first element returned by `env.reset()` is not within the observation space.",
        ],
        [
            AssertionError,
            _return_info_not_dict,
            "The second element returned by `env.reset()` was not a dictionary, actual type: <class 'list'>",
        ],
    ],
)
def test_check_reset_return_type(test, func: callable, message: str):
    """Tests the check `env.reset()` function has a correct return type."""

    with pytest.raises(test, match=f"^{re.escape(message)}$"):
        check_reset_return_type(GenericTestEnv(reset_fn=func))


@pytest.mark.parametrize(
    "test,func,message",
    [
        [
            UserWarning,
            _deprecated_return_info,
            "`return_info` is deprecated as an optional argument to `reset`. `reset`"
            "should now always return `obs, info` where `obs` is an observation, and `info` is a dictionary"
            "containing additional information.",
        ],
    ],
)
def test_check_reset_return_info_deprecation(test, func: callable, message: str):
    """Tests that return_info has been correct deprecated as an argument to `env.reset()`."""

    with pytest.warns(test, match=f"^\\x1b\\[33mWARN: {re.escape(message)}\\x1b\\[0m$"):
        check_reset_return_info_deprecation(GenericTestEnv(reset_fn=func))


def test_check_seed_deprecation():
    """Tests that `check_seed_deprecation()` throws a warning if `env.seed()` has not been removed."""

    message = """Official support for the `seed` function is dropped. Standard practice is to reset gymnasium environments using `env.reset(seed=<desired seed>)`"""

    env = GenericTestEnv()

    def seed(seed):
        return

    with pytest.warns(
        UserWarning, match=f"^\\x1b\\[33mWARN: {re.escape(message)}\\x1b\\[0m$"
    ):
        env.seed = seed
        assert callable(env.seed)
        check_seed_deprecation(env)

    with warnings.catch_warnings(record=True) as caught_warnings:
        env.seed = []
        check_seed_deprecation(env)
        env.seed = 123
        check_seed_deprecation(env)
        del env.seed
        check_seed_deprecation(env)
        assert len(caught_warnings) == 0


def test_check_reset_options():
    """Tests the check_reset_options function."""
    with pytest.raises(
        gym.error.Error,
        match=re.escape(
            "The `reset` method does not provide an `options` or `**kwargs` keyword argument"
        ),
    ):
        check_reset_options(GenericTestEnv(reset_fn=lambda self: (0, {})))


@pytest.mark.parametrize(
    "env,message",
    [
        [
            "Error",
<<<<<<< HEAD
            "The environment must inherit from the gym.Env class. See https://www.gymlibrary.dev/content/environment_creation/ for more info.",
=======
            "The environment must inherit from the gymnasium.Env class. See https://gymnasium.farama.org/content/environment_creation/ for more info.",
>>>>>>> 54872abb
        ],
        [
            GenericTestEnv(action_space=None),
            "The environment must specify an action space. See https://gymnasium.farama.org/content/environment_creation/ for more info.",
        ],
        [
            GenericTestEnv(observation_space=None),
            "The environment must specify an observation space. See https://gymnasium.farama.org/content/environment_creation/ for more info.",
        ],
    ],
)
def test_check_env(env: gym.Env, message: str):
    """Tests the check_env function works as expected."""
    with pytest.raises(AssertionError, match=f"^{re.escape(message)}$"):
        check_env(env)<|MERGE_RESOLUTION|>--- conflicted
+++ resolved
@@ -244,11 +244,7 @@
     [
         [
             "Error",
-<<<<<<< HEAD
-            "The environment must inherit from the gym.Env class. See https://www.gymlibrary.dev/content/environment_creation/ for more info.",
-=======
             "The environment must inherit from the gymnasium.Env class. See https://gymnasium.farama.org/content/environment_creation/ for more info.",
->>>>>>> 54872abb
         ],
         [
             GenericTestEnv(action_space=None),
