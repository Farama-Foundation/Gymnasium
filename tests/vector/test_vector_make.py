import pytest

import gymnasium as gym
from gymnasium.vector import AsyncVectorEnv, SyncVectorEnv
from gymnasium.wrappers import TimeLimit, TransformObservation
from tests.wrappers.utils import has_wrapper


def test_vector_make_id():
    env = gym.make_vec("CartPole-v1")
    assert isinstance(env, AsyncVectorEnv)
    assert env.num_envs == 1
    env.close()


@pytest.mark.parametrize("num_envs", [1, 3, 10])
def test_vector_make_num_envs(num_envs):
    env = gym.make_vec("CartPole-v1", num_envs=num_envs)
    assert env.num_envs == num_envs
    env.close()


def test_vector_make_asynchronous():
    env = gym.make_vec("CartPole-v1", vectorization_mode="async")
    assert isinstance(env, AsyncVectorEnv)
    env.close()

    env = gym.make_vec("CartPole-v1", vectorization_mode="sync")
    assert isinstance(env, SyncVectorEnv)
    env.close()


def test_vector_make_wrappers():
    env = gym.make_vec("CartPole-v1", num_envs=2, vectorization_mode="sync")
    assert isinstance(env, SyncVectorEnv)
    assert len(env.envs) == 2

    sub_env = env.envs[0]
    assert isinstance(sub_env, gym.Env)
<<<<<<< HEAD
=======
    assert sub_env.spec is not None
    if sub_env.spec.order_enforce:
        assert has_wrapper(sub_env, OrderEnforcing)
>>>>>>> a93da8f2
    if sub_env.spec.max_episode_steps is not None:
        assert has_wrapper(sub_env, TimeLimit)

    assert all(
        has_wrapper(sub_env, TransformObservation) is False for sub_env in env.envs
    )
    env.close()

    env = gym.make_vec(
        "CartPole-v1",
        num_envs=2,
        vectorization_mode="sync",
        wrappers=[lambda _env: TransformObservation(_env, lambda obs: obs * 2)],
    )
    # As asynchronous environment are inaccessible, synchronous vector must be used
    assert isinstance(env, SyncVectorEnv)
    assert all(has_wrapper(sub_env, TransformObservation) for sub_env in env.envs)

    env.close()<|MERGE_RESOLUTION|>--- conflicted
+++ resolved
@@ -37,12 +37,9 @@
 
     sub_env = env.envs[0]
     assert isinstance(sub_env, gym.Env)
-<<<<<<< HEAD
-=======
     assert sub_env.spec is not None
     if sub_env.spec.order_enforce:
         assert has_wrapper(sub_env, OrderEnforcing)
->>>>>>> a93da8f2
     if sub_env.spec.max_episode_steps is not None:
         assert has_wrapper(sub_env, TimeLimit)
 
