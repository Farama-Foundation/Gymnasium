--- conflicted
+++ resolved
@@ -41,11 +41,6 @@
 
     read_samples = read_from_shared_memory(space, shared_memory, n=num)
     for read_sample, sample in zip(read_samples, samples):
-<<<<<<< HEAD
-        assert sample in space
-        assert read_sample in space
-=======
->>>>>>> 36598b93
         assert data_equivalence(read_sample, sample)
 
 
