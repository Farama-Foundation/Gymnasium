# Handling Time Limits
<<<<<<< HEAD
=======
In using Gymnasium environments with reinforcement learning code, a common problem observed is how time limits are incorrectly handled. The `done` signal received (in previous versions of OpenAI Gym < 0.26) from `env.step` indicated whether an episode has ended. However, this signal did not distinguish whether the episode ended due to `termination` or `truncation`. 
>>>>>>> 9070295c

In using Gymnasium environments with reinforcement learning code, a common problem observed is how time limits are 
incorrectly handled. The `done` signal received (in previous versions of gymnasium < 0.26) from `env.step` indicated 
whether an episode has ended. However, this signal did not distinguish whether the episode ended due to `termination` or `truncation`. 

## Termination

Termination refers to the episode ending after reaching a terminal state that is defined as part of the environment 
definition. Examples are - task success, task failure, robot falling down etc. Notably, this also includes episodes 
ending in finite-horizon environments due to a time-limit inherent to the environment. Note that to preserve Markov 
property, a representation of the remaining time must be present in the agent's observation in finite-horizon environments.
[(Reference)](https://arxiv.org/abs/1712.00378)

## Truncation

Truncation refers to the episode ending after an externally defined condition (that is outside the scope of the Markov 
Decision Process). This could be a time-limit, a robot going out of bounds etc.

An infinite-horizon environment is an obvious example of where this is needed. We cannot wait forever for the episode 
to complete, so we set a practical time-limit after which we forcibly halt the episode. The last state in this case is 
not a terminal state since it has a non-zero transition probability of moving to another state as per the Markov 
Decision Process that defines the RL problem. This is also different from time-limits in finite horizon environments 
as the agent in this case has no idea about this time-limit. 

## Importance in learning code

Bootstrapping (using one or more estimated values of a variable to update estimates of the same variable) is a key 
aspect of Reinforcement Learning. A value function will tell you how much discounted reward you will get from a 
particular state if you follow a given policy. When an episode stops at any given point, by looking at the value of 
the final state, the agent is able to estimate how much discounted reward could have been obtained if the episode has 
continued. This is an example of handling truncation.

More formally, a common example of bootstrapping in RL is updating the estimate of the Q-value function, 

```math
Q_{target}(o_t, a_t) = r_t + \gamma . \max_a(Q(o_{t+1}, a_{t+1}))
```
In classical RL, the new `Q` estimate is a weighted average of the previous `Q` estimate and `Q_target` while in Deep 
Q-Learning, the error between `Q_target` and the previous `Q` estimate is minimized.

However, at the terminal state, bootstrapping is not done,

```math
Q_{target}(o_t, a_t) = r_t
```

This is where the distinction between termination and truncation becomes important. When an episode ends due to 
termination we don't bootstrap, when it ends due to truncation, we bootstrap.

While using gymnasium environments, the `done` signal (default for < v0.26) is frequently used to determine whether to 
bootstrap or not. However, this is incorrect since it does not differentiate between termination and truncation.

A simple example of value functions is shown below. This is an illustrative example and not part of any specific algorithm.

```python
# INCORRECT
vf_target = rew + gamma * (1-done)* vf_next_state
```

This is incorrect in the case of episode ending due to a truncation, where bootstrapping needs to happen but it doesn't. 

## Solution

From v0.26 onwards, Gymnasium's `env.step` API returns both termination and truncation information explicitly. 
In the previous version truncation information was supplied through the info key `TimeLimit.truncated`. 
The correct way to handle terminations and truncations now is, 

```python
# terminated = done and 'TimeLimit.truncated' not in info   # This was needed in previous versions. 

vf_target = rew + gamma*(1-terminated)*vf_next_state
```<|MERGE_RESOLUTION|>--- conflicted
+++ resolved
@@ -1,8 +1,6 @@
 # Handling Time Limits
-<<<<<<< HEAD
-=======
+
 In using Gymnasium environments with reinforcement learning code, a common problem observed is how time limits are incorrectly handled. The `done` signal received (in previous versions of OpenAI Gym < 0.26) from `env.step` indicated whether an episode has ended. However, this signal did not distinguish whether the episode ended due to `termination` or `truncation`. 
->>>>>>> 9070295c
 
 In using Gymnasium environments with reinforcement learning code, a common problem observed is how time limits are 
 incorrectly handled. The `done` signal received (in previous versions of gymnasium < 0.26) from `env.step` indicated 
