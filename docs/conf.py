--- conflicted
+++ resolved
@@ -73,13 +73,9 @@
 html_theme_options = {
     "light_logo": "img/gymnasium_black.svg",
     "dark_logo": "img/gymnasium_white.svg",
-<<<<<<< HEAD
-    "gtag": "",
+    "gtag": "G-6H9C8TWXZ8",
     "description": "A standard API for reinforcement learning and a diverse set of reference environments (formerly Gym)",
     "image": "img/gymnasium-github.png"
-=======
-    "gtag": "G-6H9C8TWXZ8",
->>>>>>> 274b17de
 }
 html_context: Dict[str, Any] = {}
 html_context["conf_py_path"] = "/docs/"
