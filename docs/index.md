<<<<<<< HEAD
---
hide-toc: true
firstpage:
lastpage:
---

```{project-logo} _static/img/gymnasium-text.png
:alt: Gymnasium Logo
```

```{project-heading}
An API standard for reinforcement learning with a diverse collection of reference environments
```

```{figure} _static/videos/box2d/lunar_lander.gif
   :alt: Lunar Lander
   :width: 500
```

**Gymnasium is a maintained fork of OpenAI’s Gym library.** The Gymnasium interface is simple, pythonic, and capable of representing general RL problems, and has a [compatibility wrapper](content/gym_compatibility) for old Gym environments:

```{code-block} python

import gymnasium as gym
env = gym.make("LunarLander-v2", render_mode="human")
observation, info = env.reset(seed=42)
for _ in range(1000):
   action = env.action_space.sample()  # this is where you would insert your policy
   observation, reward, terminated, truncated, info = env.step(action)

   if terminated or truncated:
      observation, info = env.reset()

env.close()
```

```{toctree}
:hidden:
:glob:
:caption: Introduction

content/basic_usage
content/gym_compatibility
content/migration-guide
introduction/*
```

```{toctree}
:hidden:
:caption: API

api/env
api/registry
api/spaces
api/wrappers
api/vector
api/utils
api/experimental
```

```{toctree}
:hidden:
:caption: Environments

environments/classic_control
environments/box2d
environments/toy_text
environments/mujoco
environments/atari
environments/third_party_environments
```

```{toctree}
:hidden:
:glob:
:caption: Tutorials

tutorials/**/index
Comet Tutorial <https://www.comet.com/docs/v2/integrations/ml-frameworks/gymnasium/?utm_source=gymnasium&utm_medium=partner&utm_campaign=partner_gymnasium_2023&utm_content=docs_gymnasium>
```

```{toctree}
:hidden:
:caption: Development

Github <https://github.com/Farama-Foundation/Gymnasium>
gymnasium_release_notes/index
gym_release_notes/index
Contribute to the Docs <https://github.com/Farama-Foundation/Gymnasium/blob/main/docs/README.md>
```
=======
---
hide-toc: true
firstpage:
lastpage:
---

```{project-logo} _static/img/gymnasium-text.png
:alt: Gymnasium Logo
```

```{project-heading}
An API standard for reinforcement learning with a diverse collection of reference environments
```

```{figure} _static/videos/box2d/lunar_lander.gif
   :alt: Lunar Lander
   :width: 500
```

**Gymnasium is a maintained fork of OpenAI’s Gym library.** The Gymnasium interface is simple, pythonic, and capable of representing general RL problems, and has a [compatibility wrapper](introduction/gym_compatibility) for old Gym environments:

```{code-block} python
import gymnasium as gym

# Initialise the environment
env = gym.make("LunarLander-v2", render_mode="human")

# Reset the environment to generate the first observation
observation, info = env.reset(seed=42)
for _ in range(1000):
    # this is where you would insert your policy
    action = env.action_space.sample()

    # step (transition) through the environment with the action
    # receiving the next observation, reward and if the episode has terminated or truncated
    observation, reward, terminated, truncated, info = env.step(action)

    # If the episode has ended then we can reset to start a new episode
    if terminated or truncated:
        observation, info = env.reset()

env.close()
```

```{toctree}
:hidden:
:caption: Introduction

introduction/basic_usage
introduction/gym_compatibility
introduction/migration-guide
```

```{toctree}
:hidden:
:caption: API

api/env
api/registry
api/spaces
api/wrappers
api/vector
api/utils
api/functional
```

```{toctree}
:hidden:
:caption: Environments

environments/classic_control
environments/box2d
environments/toy_text
environments/mujoco
environments/atari
environments/third_party_environments
```

```{toctree}
:hidden:
:glob:
:caption: Tutorials

tutorials/**/index
Comet Tutorial <https://www.comet.com/docs/v2/integrations/ml-frameworks/gymnasium/?utm_source=gymnasium&utm_medium=partner&utm_campaign=partner_gymnasium_2023&utm_content=docs_gymnasium>
```

```{toctree}
:hidden:
:caption: Development

Github <https://github.com/Farama-Foundation/Gymnasium>
gymnasium_release_notes/index
gym_release_notes/index
Contribute to the Docs <https://github.com/Farama-Foundation/Gymnasium/blob/main/docs/README.md>
```
>>>>>>> 40f5c7bd
<|MERGE_RESOLUTION|>--- conflicted
+++ resolved
@@ -1,189 +1,97 @@
-<<<<<<< HEAD
----
-hide-toc: true
-firstpage:
-lastpage:
----
-
-```{project-logo} _static/img/gymnasium-text.png
-:alt: Gymnasium Logo
-```
-
-```{project-heading}
-An API standard for reinforcement learning with a diverse collection of reference environments
-```
-
-```{figure} _static/videos/box2d/lunar_lander.gif
-   :alt: Lunar Lander
-   :width: 500
-```
-
-**Gymnasium is a maintained fork of OpenAI’s Gym library.** The Gymnasium interface is simple, pythonic, and capable of representing general RL problems, and has a [compatibility wrapper](content/gym_compatibility) for old Gym environments:
-
-```{code-block} python
-
-import gymnasium as gym
-env = gym.make("LunarLander-v2", render_mode="human")
-observation, info = env.reset(seed=42)
-for _ in range(1000):
-   action = env.action_space.sample()  # this is where you would insert your policy
-   observation, reward, terminated, truncated, info = env.step(action)
-
-   if terminated or truncated:
-      observation, info = env.reset()
-
-env.close()
-```
-
-```{toctree}
-:hidden:
-:glob:
-:caption: Introduction
-
-content/basic_usage
-content/gym_compatibility
-content/migration-guide
-introduction/*
-```
-
-```{toctree}
-:hidden:
-:caption: API
-
-api/env
-api/registry
-api/spaces
-api/wrappers
-api/vector
-api/utils
-api/experimental
-```
-
-```{toctree}
-:hidden:
-:caption: Environments
-
-environments/classic_control
-environments/box2d
-environments/toy_text
-environments/mujoco
-environments/atari
-environments/third_party_environments
-```
-
-```{toctree}
-:hidden:
-:glob:
-:caption: Tutorials
-
-tutorials/**/index
-Comet Tutorial <https://www.comet.com/docs/v2/integrations/ml-frameworks/gymnasium/?utm_source=gymnasium&utm_medium=partner&utm_campaign=partner_gymnasium_2023&utm_content=docs_gymnasium>
-```
-
-```{toctree}
-:hidden:
-:caption: Development
-
-Github <https://github.com/Farama-Foundation/Gymnasium>
-gymnasium_release_notes/index
-gym_release_notes/index
-Contribute to the Docs <https://github.com/Farama-Foundation/Gymnasium/blob/main/docs/README.md>
-```
-=======
----
-hide-toc: true
-firstpage:
-lastpage:
----
-
-```{project-logo} _static/img/gymnasium-text.png
-:alt: Gymnasium Logo
-```
-
-```{project-heading}
-An API standard for reinforcement learning with a diverse collection of reference environments
-```
-
-```{figure} _static/videos/box2d/lunar_lander.gif
-   :alt: Lunar Lander
-   :width: 500
-```
-
-**Gymnasium is a maintained fork of OpenAI’s Gym library.** The Gymnasium interface is simple, pythonic, and capable of representing general RL problems, and has a [compatibility wrapper](introduction/gym_compatibility) for old Gym environments:
-
-```{code-block} python
-import gymnasium as gym
-
-# Initialise the environment
-env = gym.make("LunarLander-v2", render_mode="human")
-
-# Reset the environment to generate the first observation
-observation, info = env.reset(seed=42)
-for _ in range(1000):
-    # this is where you would insert your policy
-    action = env.action_space.sample()
-
-    # step (transition) through the environment with the action
-    # receiving the next observation, reward and if the episode has terminated or truncated
-    observation, reward, terminated, truncated, info = env.step(action)
-
-    # If the episode has ended then we can reset to start a new episode
-    if terminated or truncated:
-        observation, info = env.reset()
-
-env.close()
-```
-
-```{toctree}
-:hidden:
-:caption: Introduction
-
-introduction/basic_usage
-introduction/gym_compatibility
-introduction/migration-guide
-```
-
-```{toctree}
-:hidden:
-:caption: API
-
-api/env
-api/registry
-api/spaces
-api/wrappers
-api/vector
-api/utils
-api/functional
-```
-
-```{toctree}
-:hidden:
-:caption: Environments
-
-environments/classic_control
-environments/box2d
-environments/toy_text
-environments/mujoco
-environments/atari
-environments/third_party_environments
-```
-
-```{toctree}
-:hidden:
-:glob:
-:caption: Tutorials
-
-tutorials/**/index
-Comet Tutorial <https://www.comet.com/docs/v2/integrations/ml-frameworks/gymnasium/?utm_source=gymnasium&utm_medium=partner&utm_campaign=partner_gymnasium_2023&utm_content=docs_gymnasium>
-```
-
-```{toctree}
-:hidden:
-:caption: Development
-
-Github <https://github.com/Farama-Foundation/Gymnasium>
-gymnasium_release_notes/index
-gym_release_notes/index
-Contribute to the Docs <https://github.com/Farama-Foundation/Gymnasium/blob/main/docs/README.md>
-```
->>>>>>> 40f5c7bd
+---
+hide-toc: true
+firstpage:
+lastpage:
+---
+
+```{project-logo} _static/img/gymnasium-text.png
+:alt: Gymnasium Logo
+```
+
+```{project-heading}
+An API standard for reinforcement learning with a diverse collection of reference environments
+```
+
+```{figure} _static/videos/box2d/lunar_lander.gif
+   :alt: Lunar Lander
+   :width: 500
+```
+
+**Gymnasium is a maintained fork of OpenAI’s Gym library.** The Gymnasium interface is simple, pythonic, and capable of representing general RL problems, and has a [compatibility wrapper](introduction/gym_compatibility) for old Gym environments:
+
+```{code-block} python
+import gymnasium as gym
+
+# Initialise the environment
+env = gym.make("LunarLander-v2", render_mode="human")
+
+# Reset the environment to generate the first observation
+observation, info = env.reset(seed=42)
+for _ in range(1000):
+    # this is where you would insert your policy
+    action = env.action_space.sample()
+
+    # step (transition) through the environment with the action
+    # receiving the next observation, reward and if the episode has terminated or truncated
+    observation, reward, terminated, truncated, info = env.step(action)
+
+    # If the episode has ended then we can reset to start a new episode
+    if terminated or truncated:
+        observation, info = env.reset()
+
+env.close()
+```
+
+```{toctree}
+:hidden:
+:caption: Introduction
+
+introduction/basic_usage
+introduction/gym_compatibility
+introduction/migration-guide
+```
+
+```{toctree}
+:hidden:
+:caption: API
+
+api/env
+api/registry
+api/spaces
+api/wrappers
+api/vector
+api/utils
+api/functional
+```
+
+```{toctree}
+:hidden:
+:caption: Environments
+
+environments/classic_control
+environments/box2d
+environments/toy_text
+environments/mujoco
+environments/atari
+environments/third_party_environments
+```
+
+```{toctree}
+:hidden:
+:glob:
+:caption: Tutorials
+
+tutorials/**/index
+Comet Tutorial <https://www.comet.com/docs/v2/integrations/ml-frameworks/gymnasium/?utm_source=gymnasium&utm_medium=partner&utm_campaign=partner_gymnasium_2023&utm_content=docs_gymnasium>
+```
+
+```{toctree}
+:hidden:
+:caption: Development
+
+Github <https://github.com/Farama-Foundation/Gymnasium>
+gymnasium_release_notes/index
+gym_release_notes/index
+Contribute to the Docs <https://github.com/Farama-Foundation/Gymnasium/blob/main/docs/README.md>
+```
+