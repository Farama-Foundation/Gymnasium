--- conflicted
+++ resolved
@@ -137,11 +137,7 @@
 and the return format of `self.step()` is as follows:
 
 ```python
-<<<<<<< HEAD
 new_obs, final_reward, final_terminated, final_truncated, info
-=======
-new_obs, terminal_reward, terminated, truncated, info
->>>>>>> 95da6c57
 ```
 
 `new_obs` is the first observation after calling `self.env.reset()`,
@@ -149,11 +145,7 @@
 `final_reward` is the reward after calling `self.env.step()`,
 prior to calling `self.env.reset()`
 
-<<<<<<< HEAD
 The expression `(final_terminated or final_truncated)` is always `True`
-=======
-`terminated or truncated` is always `True`
->>>>>>> 95da6c57
 
 `info` is a dict containing all the keys from the info dict returned by
 the call to `self.env.reset()`, with additional keys `final_observation`
