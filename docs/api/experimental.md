--- conflicted
+++ resolved
@@ -27,12 +27,7 @@
 
  * In v28, we aim to rewrite the VectorEnv to not inherit from Env, as a result new vectorised versions of the wrappers will be provided.
 
-<<<<<<< HEAD
 ### Observation Wrappers
-=======
-### Lambda Observation Wrappers
-
->>>>>>> 7e885597
 ```{eval-rst}
 .. py:currentmodule:: gymnasium
 
@@ -79,13 +74,8 @@
       - PixelObservation
       - VectorPixelObservation
       - No
-<<<<<<< HEAD
     * - :class:`wrappers.NormalizeObservation`
       - NormalizeObservation 
-=======
-    * - :class:`NormalizeObservation`
-      - NormalizeObservation
->>>>>>> 7e885597
       - VectorNormalizeObservation
       - No
     * - :class:`wrappers.TimeAwareObservation`
@@ -106,12 +96,7 @@
       - No
 ```
 
-<<<<<<< HEAD
 ### Action Wrappers
-=======
-### Lambda Action Wrappers
-
->>>>>>> 7e885597
 ```{eval-rst}
 .. py:currentmodule:: gymnasium
 
@@ -144,12 +129,7 @@
       - No
 ```
 
-<<<<<<< HEAD
 ### Reward Wrappers
-=======
-### Lambda Reward Wrappers
-
->>>>>>> 7e885597
 ```{eval-rst}
 .. py:currentmodule:: gymnasium
 
@@ -192,11 +172,7 @@
       - VectorPassiveEnvChecker
     * - :class:`wrappers.OrderEnforcing`
       - OrderEnforcing
-<<<<<<< HEAD
       - VectorOrderEnforcing
-=======
-      - VectorOrderEnforcing (*)
->>>>>>> 7e885597
     * - :class:`wrappers.EnvCompatibility`
       - Moved to `shimmy <https://github.com/Farama-Foundation/Shimmy/blob/main/shimmy/openai_gym_compatibility.py>`_
       - Not Implemented
