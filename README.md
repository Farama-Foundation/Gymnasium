--- conflicted
+++ resolved
@@ -60,10 +60,8 @@
 
 We have a roadmap for future development work for Gymnasium available here: https://github.com/Farama-Foundation/Gymnasium/issues/12
 
-<<<<<<< HEAD
-Trigger CI
-=======
 ## Support Gymnasium's Development
 
 If you are financially able to do so and would like to support the development of Gymnasium, please join others in the community in [donating to us](https://github.com/sponsors/Farama-Foundation).
->>>>>>> a10ae177
+
+TRIGGER CI