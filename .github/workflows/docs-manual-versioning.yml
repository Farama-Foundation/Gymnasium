--- conflicted
+++ resolved
@@ -1,4 +1,3 @@
-<<<<<<< HEAD
 name: Manual Docs Versioning
 
 on:
@@ -17,78 +16,6 @@
 permissions:
   contents: write
 
-jobs:
-  docs:
-    name: Generate Website for new version
-    runs-on: ubuntu-latest
-    env:
-      SPHINX_GITHUB_CHANGELOG_TOKEN: ${{ secrets.GITHUB_TOKEN }}
-    steps:
-      - uses: actions/checkout@v3
-        if: inputs.commit == ''
-
-      - uses: actions/checkout@v3
-        if: inputs.commit != ''
-        with:
-          ref: ${{ inputs.commit }}
-
-      - uses: actions/setup-python@v4
-        with:
-            python-version: '3.9'
-
-      - name: Install dependencies
-        run: pip install -r docs/requirements.txt
-
-      - name: Install Gymnasium
-        run: pip install .[box2d,mujoco]
-
-      - name: Build Envs Docs
-        run: python docs/_scripts/gen_mds.py && python docs/_scripts/gen_envs_display.py
-
-      - name: Build
-        run: sphinx-build -b dirhtml -v docs _build
-
-      - name: Move 404
-        run: mv _build/404/index.html _build/404.html
-
-      - name: Update 404 links
-        run: python docs/_scripts/move_404.py _build/404.html
-
-      - name: Remove .doctrees
-        run: rm -r _build/.doctrees
-
-      - name: Upload to GitHub Pages
-        uses: JamesIves/github-pages-deploy-action@v4
-        with:
-          folder: _build
-          target-folder: ${{ inputs.version }}
-          clean: false
-
-      - name: Upload to GitHub Pages
-        uses: JamesIves/github-pages-deploy-action@v4
-        if: inputs.latest
-        with:
-          folder: _build
-          clean-exclude: |
-            *.*.*/
-            main
-=======
-name: Manual Docs Versioning
-on:
-  workflow_dispatch:
-    inputs:
-      version:
-          description: 'Documentation version to create'
-          required: true
-      commit:
-          description: 'Commit used to build the Documentation version'
-          required: false
-      latest:
-          description: 'Latest version'
-          type: boolean
-
-permissions:
-  contents: write
 jobs:
   docs:
     name: Generate Website for new version
@@ -143,5 +70,4 @@
           folder: _build
           clean-exclude: |
             *.*.*/
-            main
->>>>>>> 189b3824
+            main