--- conflicted
+++ resolved
@@ -16,22 +16,10 @@
            docker build -f bin/all-py.Dockerfile \
              --build-arg PYTHON_VERSION=${{ matrix.python-version }} \
              --tag gymnasium-all-docker .
-      - name: Run tests (python 3.8+)
+      - name: Run tests
         run: docker run gymnasium-all-docker pytest tests/*
-<<<<<<< HEAD
-        if: ${{ matrix.python-version == '3.8' || matrix.python-version == '3.9' || matrix.python-version == '3.10' }}
-      - name: Run doctests (python 3.8+)
-=======
       - name: Run doctests
->>>>>>> fed9995a
         run: docker run gymnasium-all-docker pytest --doctest-modules gymnasium/
-        if: ${{ matrix.python-version == '3.8' || matrix.python-version == '3.9' || matrix.python-version == '3.10' }}
-      - name: Run tests (python 3.7)
-        run: docker run gymnasium-all-docker pytest tests/*  --ignore-glob="**/*jax*"
-        if: ${{ matrix.python-version == '3.7'}}
-      - name: Run doctests (python 3.7)
-        run: docker run gymnasium-all-docker pytest --doctest-modules --ignore-glob="gymnasium/envs/phys2d/*" --ignore-glob="gymnasium/envs/tabular/*" --ignore-glob="**/*rendering*" --ignore=gymnasium/experimental/functional_jax_env.py gymnasium/
-        if: ${{ matrix.python-version == '3.7'}}
 
   build-necessary:
     runs-on:
