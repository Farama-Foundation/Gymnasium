<<<<<<< HEAD
name: Docs Versioning

on:
  push:
    tags:
      - 'v?*.*.*'
      -
permissions:
  contents: write

jobs:
  docs:
    name: Generate Website for new version
    runs-on: ubuntu-latest
    env:
      SPHINX_GITHUB_CHANGELOG_TOKEN: ${{ secrets.GITHUB_TOKEN }}
    steps:
      - uses: actions/checkout@v3

      - uses: actions/setup-python@v4
        with:
            python-version: '3.9'

      - name: Install dependencies
        run: pip install -r docs/requirements.txt

      - name: Install Gymnasium
        run: pip install .[box2d,mujoco]

      - name: Build Envs Docs
        run: python docs/_scripts/gen_mds.py && python docs/_scripts/gen_envs_display.py

      - name: Build
        run: sphinx-build -b dirhtml -v docs _build

      - name: Move 404
        run: mv _build/404/index.html _build/404.html

      - name: Update 404 links
        run: python docs/_scripts/move_404.py _build/404.html

      - name: Remove .doctrees
        run: rm -r _build/.doctrees

      - name: Upload to GitHub Pages
        uses: JamesIves/github-pages-deploy-action@v4
        with:
          folder: _build
          target-folder: ${{github.ref_name}}
          clean: false

      - name: Upload to GitHub Pages
        uses: JamesIves/github-pages-deploy-action@v4
        if: ${{ !contains(github.ref_name, 'a') }}
        with:
          folder: _build
          clean-exclude: |
            *.*.*/
            main
=======
name: Docs Versioning
on:
  push:
    tags:
      - 'v?*.*.*'
permissions:
  contents: write
jobs:
  docs:
    name: Generate Website for new version
    runs-on: ubuntu-latest
    env:
      SPHINX_GITHUB_CHANGELOG_TOKEN: ${{ secrets.GITHUB_TOKEN }}
    steps:
      - uses: actions/checkout@v3

      - uses: actions/setup-python@v4
        with:
            python-version: '3.9'

      - name: Install dependencies
        run: pip install -r docs/requirements.txt

      - name: Install Gymnasium
        run: pip install .[box2d,mujoco,jax] torch

      - name: Build Envs Docs
        run: python docs/_scripts/gen_mds.py && python docs/_scripts/gen_envs_display.py

      - name: Build
        run: sphinx-build -b dirhtml -v docs _build

      - name: Move 404
        run: mv _build/404/index.html _build/404.html

      - name: Update 404 links
        run: python docs/_scripts/move_404.py _build/404.html

      - name: Remove .doctrees
        run: rm -r _build/.doctrees

      - name: Upload to GitHub Pages
        uses: JamesIves/github-pages-deploy-action@v4
        with:
          folder: _build
          target-folder: ${{github.ref_name}}
          clean: false

      - name: Upload to GitHub Pages
        uses: JamesIves/github-pages-deploy-action@v4
        if: ${{ !contains(github.ref_name, 'a') }}
        with:
          folder: _build
          clean-exclude: |
            *.*.*/
            main
>>>>>>> 189b3824
<|MERGE_RESOLUTION|>--- conflicted
+++ resolved
@@ -1,4 +1,3 @@
-<<<<<<< HEAD
 name: Docs Versioning
 
 on:
@@ -9,63 +8,6 @@
 permissions:
   contents: write
 
-jobs:
-  docs:
-    name: Generate Website for new version
-    runs-on: ubuntu-latest
-    env:
-      SPHINX_GITHUB_CHANGELOG_TOKEN: ${{ secrets.GITHUB_TOKEN }}
-    steps:
-      - uses: actions/checkout@v3
-
-      - uses: actions/setup-python@v4
-        with:
-            python-version: '3.9'
-
-      - name: Install dependencies
-        run: pip install -r docs/requirements.txt
-
-      - name: Install Gymnasium
-        run: pip install .[box2d,mujoco]
-
-      - name: Build Envs Docs
-        run: python docs/_scripts/gen_mds.py && python docs/_scripts/gen_envs_display.py
-
-      - name: Build
-        run: sphinx-build -b dirhtml -v docs _build
-
-      - name: Move 404
-        run: mv _build/404/index.html _build/404.html
-
-      - name: Update 404 links
-        run: python docs/_scripts/move_404.py _build/404.html
-
-      - name: Remove .doctrees
-        run: rm -r _build/.doctrees
-
-      - name: Upload to GitHub Pages
-        uses: JamesIves/github-pages-deploy-action@v4
-        with:
-          folder: _build
-          target-folder: ${{github.ref_name}}
-          clean: false
-
-      - name: Upload to GitHub Pages
-        uses: JamesIves/github-pages-deploy-action@v4
-        if: ${{ !contains(github.ref_name, 'a') }}
-        with:
-          folder: _build
-          clean-exclude: |
-            *.*.*/
-            main
-=======
-name: Docs Versioning
-on:
-  push:
-    tags:
-      - 'v?*.*.*'
-permissions:
-  contents: write
 jobs:
   docs:
     name: Generate Website for new version
@@ -114,5 +56,4 @@
           folder: _build
           clean-exclude: |
             *.*.*/
-            main
->>>>>>> 189b3824
+            main