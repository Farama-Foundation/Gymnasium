--- conflicted
+++ resolved
@@ -47,11 +47,7 @@
 testing_group = set(extras.keys()) - {"accept-rom-license", "atari"}
 extras["testing"] = list(
     set(itertools.chain.from_iterable(map(lambda group: extras[group], testing_group)))
-<<<<<<< HEAD
-) + ["pytest==7.1.3"]
-=======
-) + ["pytest==7.0.1", "gym==0.26.2"]
->>>>>>> 8cd5b384
+) + ["pytest==7.1.3", "gym==0.26.2"]
 
 # All dependency groups - accept rom license as requires user to run
 all_groups = set(extras.keys()) - {"accept-rom-license"}
@@ -66,35 +62,15 @@
     name="Gymnasium",
     version=version,
     author="Farama Foundation",
-<<<<<<< HEAD
-    author_email="jkterry@farama.org",
-    classifiers=[
-        # Python 3.6 is minimally supported (only with basic gymnasium environments and API)
-        "Programming Language :: Python :: 3",
-        "Programming Language :: Python :: 3.7",
-        "Programming Language :: Python :: 3.8",
-        "Programming Language :: Python :: 3.9",
-        "Programming Language :: Python :: 3.10",
-    ],
-    description="A standard API for reinforcement learning and a diverse set of reference environments (formerly Gym)",
-    extras_require=extras,
-    install_requires=[
-        "numpy >= 1.18.0",
-        "cloudpickle >= 1.2.0",
-        "importlib_metadata >= 4.8.0; python_version < '3.10'",
-        "gymnasium_notices >= 0.0.1",
-    ],
-=======
     author_email="contact@farama.org",
     description="A standard API for reinforcement learning and a diverse set of reference environments (formerly Gym)",
     url="https://gymnasium.farama.org/",
->>>>>>> 8cd5b384
     license="MIT",
     license_files=("LICENSE",),
     long_description=long_description,
     long_description_content_type="text/markdown",
     keywords=["Reinforcement Learning", "game", "RL", "AI", "gymnasium"],
-    python_requires=">=3.6",
+    python_requires=">=3.7",
     tests_require=extras["testing"],
     packages=[
         package for package in find_packages() if package.startswith("gymnasium")
@@ -108,30 +84,20 @@
             "py.typed",
         ]
     },
-<<<<<<< HEAD
-    python_requires=">=3.7",
-    tests_require=extras["testing"],
-    url="https://gymnasium.farama.org/",
-    version=VERSION,
-=======
     include_package_data=True,
     install_requires=[
         "numpy >= 1.18.0",
         "cloudpickle >= 1.2.0",
         "importlib_metadata >= 4.8.0; python_version < '3.10'",
         "gymnasium_notices >= 0.0.1",
-        "dataclasses == 0.8; python_version == '3.6'",
     ],
     classifiers=[
-        # Python 3.6 is minimally supported (only with basic gymnasium environments and API)
         "Programming Language :: Python :: 3",
-        "Programming Language :: Python :: 3.6",
         "Programming Language :: Python :: 3.7",
         "Programming Language :: Python :: 3.8",
         "Programming Language :: Python :: 3.9",
         "Programming Language :: Python :: 3.10",
     ],
     extras_require=extras,
->>>>>>> 8cd5b384
     zip_safe=False,
 )