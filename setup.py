"""Setups the project."""
import itertools
from typing import Dict, List

from setuptools import find_packages, setup


def get_description():
    """Gets the description from the readme."""
    with open("README.md") as file:
        long_description = ""
        header_count = 0
        for line in file:
            if line.startswith("##"):
                header_count += 1
            if header_count < 2:
                long_description += line
            else:
                break
    return header_count, long_description


def get_version():
    """Gets the gymnasium version."""
    path = "gymnasium/__init__.py"
    with open(path) as file:
        lines = file.readlines()

    for line in lines:
        if line.startswith("__version__"):
            return line.strip().split()[-1].strip().strip('"')
    raise RuntimeError("bad version data in __init__.py")


# Environment-specific dependencies.
extras: Dict[str, List[str]] = {
    "atari": ["shimmy[atari]>=0.1.0,<1.0"],
    "accept-rom-license": ["autorom[accept-rom-license]~=0.4.2"],
    "box2d": ["box2d-py==2.3.5", "pygame==2.1.0", "swig==4.*"],
    "classic_control": ["pygame==2.1.0"],
    "mujoco_py": ["mujoco_py<2.2,>=2.1"],
    "mujoco": ["mujoco>=2.3.0", "imageio>=2.14.1"],
    "toy_text": ["pygame==2.1.0"],
    "jax": ["jax==0.3.20", "jaxlib==0.3.20"],
    "other": ["lz4>=3.1.0", "opencv-python>=3.0", "matplotlib>=3.0", "moviepy>=1.0.0"],
}

# All dependency groups - accept rom license as requires user to run
all_groups = set(extras.keys()) - {"accept-rom-license"}
extras["all"] = list(
    set(itertools.chain.from_iterable(map(lambda group: extras[group], all_groups)))
)
extras["testing"] = [
    "pytest==7.1.3",
]

version = get_version()
header_count, long_description = get_description()

setup(
    name="Gymnasium",
    version=version,
    author="Farama Foundation",
    author_email="contact@farama.org",
    description="A standard API for reinforcement learning and a diverse set of reference environments (formerly Gym)",
    url="https://gymnasium.farama.org/",
    license="MIT",
    license_files=("LICENSE",),
    long_description=long_description,
    long_description_content_type="text/markdown",
    keywords=["Reinforcement Learning", "game", "RL", "AI", "gymnasium"],
    python_requires=">=3.7",
    tests_require=extras["testing"],
    packages=[
        package for package in find_packages() if package.startswith("gymnasium")
    ],
    package_data={
        "gymnasium": [
            "envs/mujoco/assets/*.xml",
            "envs/classic_control/assets/*.png",
            "envs/toy_text/font/*.ttf",
            "envs/toy_text/img/*.png",
            "py.typed",
        ]
    },
    include_package_data=True,
    install_requires=[
        "numpy >= 1.21.0",
        "jax-jumpy >= 0.2.0",
        "cloudpickle >= 1.2.0",
        "importlib_metadata >= 4.8.0; python_version < '3.10'",
        "gymnasium_notices >= 0.0.1",
<<<<<<< HEAD
        "jax-jumpy>=0.2.0",
=======
        "shimmy>=0.1.0, <1.0",
>>>>>>> d0a929c7
    ],
    classifiers=[
        "Programming Language :: Python :: 3",
        "Programming Language :: Python :: 3.7",
        "Programming Language :: Python :: 3.8",
        "Programming Language :: Python :: 3.9",
        "Programming Language :: Python :: 3.10",
        "Programming Language :: Python :: 3.11",
    ],
    extras_require=extras,
    zip_safe=False,
)<|MERGE_RESOLUTION|>--- conflicted
+++ resolved
@@ -90,11 +90,7 @@
         "cloudpickle >= 1.2.0",
         "importlib_metadata >= 4.8.0; python_version < '3.10'",
         "gymnasium_notices >= 0.0.1",
-<<<<<<< HEAD
-        "jax-jumpy>=0.2.0",
-=======
         "shimmy>=0.1.0, <1.0",
->>>>>>> d0a929c7
     ],
     classifiers=[
         "Programming Language :: Python :: 3",
