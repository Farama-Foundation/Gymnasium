"""Setups the project."""
import itertools
from typing import Dict, List

from setuptools import find_packages, setup


def get_description():
    """Gets the description from the readme."""
    with open("README.md") as file:
        long_description = ""
        header_count = 0
        for line in file:
            if line.startswith("##"):
                header_count += 1
            if header_count < 2:
                long_description += line
            else:
                break
    return header_count, long_description


def get_version():
    """Gets the gymnasium version."""
    path = "gymnasium/__init__.py"
    with open(path) as file:
        lines = file.readlines()

    for line in lines:
        if line.startswith("__version__"):
            return line.strip().split()[-1].strip().strip('"')
    raise RuntimeError("bad version data in __init__.py")


# Environment-specific dependencies.
<<<<<<< HEAD
extras: Dict[str, List[str]] = {
=======
extras = {
>>>>>>> 320b52c0
    "atari": ["shimmy[atari]>=0.1.0,<1.0"],
    "accept-rom-license": ["autorom[accept-rom-license]~=0.4.2"],
    "box2d": ["box2d-py==2.3.5", "pygame==2.1.0", "swig==4.*"],
    "classic_control": ["pygame==2.1.0"],
    "mujoco_py": ["mujoco_py<2.2,>=2.1"],
    "mujoco": ["mujoco==2.3", "imageio>=2.14.1"],
    "toy_text": ["pygame==2.1.0"],
    "jax": ["jax==0.3.20", "jaxlib==0.3.20"],
    "other": ["lz4>=3.1.0", "opencv-python>=3.0", "matplotlib>=3.0", "moviepy>=1.0.0"],
}

<<<<<<< HEAD
=======
extras["testing"] = list(set(itertools.chain.from_iterable(extras.values()))) + [
    "pytest==7.1.3",
]

>>>>>>> 320b52c0
# All dependency groups - accept rom license as requires user to run
all_groups = set(extras.keys()) - {"accept-rom-license"}
extras["all"] = list(
    set(itertools.chain.from_iterable(map(lambda group: extras[group], all_groups)))
)
extras["testing"] = [
    "pytest==7.1.3",
    "gym==0.26.2",
]

version = get_version()
header_count, long_description = get_description()

setup(
    name="Gymnasium",
    version=version,
    author="Farama Foundation",
    author_email="contact@farama.org",
    description="A standard API for reinforcement learning and a diverse set of reference environments (formerly Gym)",
    url="https://gymnasium.farama.org/",
    license="MIT",
    license_files=("LICENSE",),
    long_description=long_description,
    long_description_content_type="text/markdown",
    keywords=["Reinforcement Learning", "game", "RL", "AI", "gymnasium"],
    python_requires=">=3.7",
    tests_require=extras["testing"],
    packages=[
        package for package in find_packages() if package.startswith("gymnasium")
    ],
    package_data={
        "gymnasium": [
            "envs/mujoco/assets/*.xml",
            "envs/classic_control/assets/*.png",
            "envs/toy_text/font/*.ttf",
            "envs/toy_text/img/*.png",
            "py.typed",
        ]
    },
    include_package_data=True,
    install_requires=[
        "numpy >= 1.21.0",
        "cloudpickle >= 1.2.0",
        "importlib_metadata >= 4.8.0; python_version < '3.10'",
        "gymnasium_notices >= 0.0.1",
        "shimmy>=0.1.0, <1.0",
    ],
    classifiers=[
        "Programming Language :: Python :: 3",
        "Programming Language :: Python :: 3.7",
        "Programming Language :: Python :: 3.8",
        "Programming Language :: Python :: 3.9",
        "Programming Language :: Python :: 3.10",
    ],
    extras_require=extras,
    zip_safe=False,
)<|MERGE_RESOLUTION|>--- conflicted
+++ resolved
@@ -33,29 +33,18 @@
 
 
 # Environment-specific dependencies.
-<<<<<<< HEAD
 extras: Dict[str, List[str]] = {
-=======
-extras = {
->>>>>>> 320b52c0
     "atari": ["shimmy[atari]>=0.1.0,<1.0"],
     "accept-rom-license": ["autorom[accept-rom-license]~=0.4.2"],
     "box2d": ["box2d-py==2.3.5", "pygame==2.1.0", "swig==4.*"],
     "classic_control": ["pygame==2.1.0"],
     "mujoco_py": ["mujoco_py<2.2,>=2.1"],
-    "mujoco": ["mujoco==2.3", "imageio>=2.14.1"],
+    "mujoco": ["mujoco==2.2", "imageio>=2.14.1"],
     "toy_text": ["pygame==2.1.0"],
     "jax": ["jax==0.3.20", "jaxlib==0.3.20"],
     "other": ["lz4>=3.1.0", "opencv-python>=3.0", "matplotlib>=3.0", "moviepy>=1.0.0"],
 }
 
-<<<<<<< HEAD
-=======
-extras["testing"] = list(set(itertools.chain.from_iterable(extras.values()))) + [
-    "pytest==7.1.3",
-]
-
->>>>>>> 320b52c0
 # All dependency groups - accept rom license as requires user to run
 all_groups = set(extras.keys()) - {"accept-rom-license"}
 extras["all"] = list(
@@ -63,7 +52,6 @@
 )
 extras["testing"] = [
     "pytest==7.1.3",
-    "gym==0.26.2",
 ]
 
 version = get_version()
