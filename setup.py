--- conflicted
+++ resolved
@@ -19,77 +19,4 @@
     raise RuntimeError("bad version data in __init__.py")
 
 
-<<<<<<< HEAD
-# Environment-specific dependencies.
-extras = {
-    "atari": ["ale-py~=0.8.0"],
-    "accept-rom-license": ["autorom[accept-rom-license]~=0.4.2"],
-    "box2d": ["box2d-py==2.3.5", "pygame==2.1.0", "swig==4.*"],
-    "classic_control": ["pygame==2.1.0"],
-    "mujoco_py": ["mujoco_py<2.2,>=2.1"],
-    "mujoco": ["mujoco==2.2", "imageio>=2.14.1"],
-    "toy_text": ["pygame==2.1.0"],
-    "jax": ["jax==0.3.20", "jaxlib==0.3.20"],
-    "other": ["lz4>=3.1.0", "opencv-python>=3.0", "matplotlib>=3.0", "moviepy>=1.0.0"],
-}
-
-extras["testing"] = list(set(itertools.chain.from_iterable(extras.values()))) + [
-    "pytest==7.1.3",
-    "gym[classic_control, mujoco_py, mujoco, toy_text, other, atari, accept-rom-license]==0.26.2",
-]
-
-# All dependency groups - accept rom license as requires user to run
-all_groups = set(extras.keys()) - {"accept-rom-license"}
-extras["all"] = list(
-    set(itertools.chain.from_iterable(map(lambda group: extras[group], all_groups)))
-)
-
-version = get_version()
-header_count, long_description = get_description()
-
-setup(
-    name="Gymnasium",
-    version=version,
-    author="Farama Foundation",
-    author_email="contact@farama.org",
-    description="A standard API for reinforcement learning and a diverse set of reference environments (formerly Gym)",
-    url="https://gymnasium.farama.org/",
-    license="MIT",
-    license_files=("LICENSE",),
-    long_description=long_description,
-    long_description_content_type="text/markdown",
-    keywords=["Reinforcement Learning", "game", "RL", "AI", "gymnasium"],
-    python_requires=">=3.7",
-    tests_require=extras["testing"],
-    packages=[
-        package for package in find_packages() if package.startswith("gymnasium")
-    ],
-    package_data={
-        "gymnasium": [
-            "envs/mujoco/assets/*.xml",
-            "envs/classic_control/assets/*.png",
-            "envs/toy_text/font/*.ttf",
-            "envs/toy_text/img/*.png",
-            "py.typed",
-        ]
-    },
-    include_package_data=True,
-    install_requires=[
-        "numpy >= 1.21.0",
-        "cloudpickle >= 1.2.0",
-        "importlib_metadata >= 4.8.0; python_version < '3.10'",
-        "gymnasium_notices >= 0.0.1",
-    ],
-    classifiers=[
-        "Programming Language :: Python :: 3",
-        "Programming Language :: Python :: 3.7",
-        "Programming Language :: Python :: 3.8",
-        "Programming Language :: Python :: 3.9",
-        "Programming Language :: Python :: 3.10",
-    ],
-    extras_require=extras,
-    zip_safe=False,
-)
-=======
-setup(name="gymnasium", version=get_version())
->>>>>>> d71a1358
+setup(name="gymnasium", version=get_version())