# Package ######################################################################

[build-system]
requires = ["setuptools >= 61.0.0"]
build-backend = "setuptools.build_meta"

[project]
name = "gymnasium"
description = "A standard API for reinforcement learning and a diverse set of reference environments (formerly Gym)."
readme = "README.md"
requires-python = ">= 3.10"
authors = [{ name = "Farama Foundation", email = "contact@farama.org" }]
license = { text = "MIT License" }
keywords = ["Reinforcement Learning", "game", "RL", "AI", "gymnasium"]
classifiers = [
    "Development Status :: 5 - Production/Stable",
    "License :: OSI Approved :: MIT License",
    "Programming Language :: Python :: 3",
    "Programming Language :: Python :: 3.10",
    "Programming Language :: Python :: 3.11",
    "Programming Language :: Python :: 3.12",
    "Programming Language :: Python :: 3.13",
    'Intended Audience :: Science/Research',
    'Topic :: Scientific/Engineering :: Artificial Intelligence',
]
dependencies = [
    "numpy >=1.21.0",
    "cloudpickle >=1.2.0",
    "typing-extensions >=4.3.0",
    "farama-notifications >=0.0.1",
]
dynamic = ["version"]

[project.optional-dependencies]
# Update dependencies in `all` if any are added or removed
atari = ["ale_py >=0.9"]
box2d = ["box2d-py ==2.3.5", "pygame >=2.1.3", "swig ==4.*"]
classic-control = ["pygame >=2.1.3"]
<<<<<<< HEAD
classic_control = ["pygame >=2.1.3"]  # kept for backward compatibility
=======
classic_control = ["pygame >=2.1.3"] # kept for backward compatibility
mujoco-py = ["mujoco-py >=2.1,<2.2", "cython<3"]
mujoco_py = [
    "mujoco-py >=2.1,<2.2",
    "cython<3",
] # kept for backward compatibility
>>>>>>> cfda6b51
mujoco = ["mujoco >=2.1.5", "imageio >=2.14.1", "packaging >=23.0"]
toy-text = ["pygame >=2.1.3"]
toy_text = ["pygame >=2.1.3"] # kept for backward compatibility
jax = [
    "jax >=0.4.16",
    "jaxlib >=0.4.16",
    "flax >=0.5.0",
    "array-api-compat >=1.11.0",
    "numpy>=2.1",
]
torch = ["torch >=1.13.0", "array-api-compat >=1.11.0", "numpy>=2.1"]
array-api = ["array-api-compat >=1.11.0", "numpy>=2.1"]
other = [
    "moviepy >=1.0.0",
    "matplotlib >=3.0",
    "opencv-python >=3.0",
    "seaborn >= 0.13",
]
all = [
    # All dependencies above except accept-rom-license
    # NOTE: No need to manually remove the duplicates, setuptools automatically does that.
    # atari
    "ale_py >=0.9",
    # box2d
    "box2d-py ==2.3.5",
    "pygame >=2.1.3",
    "swig ==4.*",
    # classic-control
    "pygame >=2.1.3",
    # mujoco
    "mujoco >=2.1.5",
    "imageio >=2.14.1",
    "packaging >=23.0",
    # toy-text
    "pygame >=2.1.3",
    # jax
    "jax >=0.4.16",
    "jaxlib >=0.4.16",
    "flax >= 0.5.0",
    "array-api-compat >=1.11.0",
    "numpy>=2.1",
    # torch
    "torch >=1.13.0",
    "array-api-compat >=1.11.0",
    "numpy>=2.1",
    # array-api
    "array-api-compat >=1.11.0",
    "numpy>=2.1",
    # other
    "opencv-python >=3.0",
    "matplotlib >=3.0",
    "moviepy >=1.0.0",
]

testing = [
    "pytest >=7.1.3",
    "scipy >=1.7.3",
    "dill >=0.3.7",
    "array_api_extra >=0.7.0",
]

[project.urls]
Homepage = "https://farama.org"
Repository = "https://github.com/Farama-Foundation/Gymnasium"
Documentation = "https://gymnasium.farama.org"
"Bug Report" = "https://github.com/Farama-Foundation/Gymnasium/issues"

[tool.setuptools]
include-package-data = true

[tool.setuptools.packages.find]
include = ["gymnasium", "gymnasium.*"]

[tool.setuptools.package-data]
gymnasium = [
    "envs/mujoco/assets/*.xml",
    "envs/classic_control/assets/*.png",
    "envs/phys2d/assets/*.png",
    "envs/toy_text/font/*.ttf",
    "envs/toy_text/img/*.png",
    "py.typed",
]

# Linters and Test tools #######################################################

[tool.black]

[tool.isort]
atomic = true
profile = "black"
src_paths = ["gymnasium", "tests", "docs/_scripts"]
extra_standard_library = ["typing_extensions"]
indent = 4
lines_after_imports = 2
multi_line_output = 3

[tool.pyright]
include = ["gymnasium/**"]
exclude = ["tests/**", "**/node_modules", "**/__pycache__"]
strict = []

typeCheckingMode = "basic"
pythonVersion = "3.10"
pythonPlatform = "All"
typeshedPath = "typeshed"
enableTypeIgnoreComments = true

# This is required as the CI pre-commit does not download the module (i.e. numpy, pygame, box2d)
#   Therefore, we have to ignore missing imports
reportMissingImports = "none"
# Some modules are missing type stubs, which is an issue when running pyright locally
reportMissingTypeStubs = false
# For warning and error, will raise an error when
reportInvalidTypeVarUse = "none"

reportGeneralTypeIssues = "none"    # -> commented out raises 489 errors
reportAttributeAccessIssue = "none" # pyright provides false positives
reportArgumentType = "none"         # pyright provides false positives

reportPrivateUsage = "warning"

reportIndexIssue = "none"           # TODO fix one by one
reportReturnType = "none"           # TODO fix one by one
reportCallIssue = "none"            # TODO fix one by one
reportOperatorIssue = "none"        # TODO fix one by one
reportOptionalMemberAccess = "none" # TODO fix one by one
reportAssignmentType = "none"       # TODO fix one by one

[tool.pytest.ini_options]
filterwarnings = ["ignore::DeprecationWarning:gymnasium.*:"]<|MERGE_RESOLUTION|>--- conflicted
+++ resolved
@@ -36,16 +36,7 @@
 atari = ["ale_py >=0.9"]
 box2d = ["box2d-py ==2.3.5", "pygame >=2.1.3", "swig ==4.*"]
 classic-control = ["pygame >=2.1.3"]
-<<<<<<< HEAD
 classic_control = ["pygame >=2.1.3"]  # kept for backward compatibility
-=======
-classic_control = ["pygame >=2.1.3"] # kept for backward compatibility
-mujoco-py = ["mujoco-py >=2.1,<2.2", "cython<3"]
-mujoco_py = [
-    "mujoco-py >=2.1,<2.2",
-    "cython<3",
-] # kept for backward compatibility
->>>>>>> cfda6b51
 mujoco = ["mujoco >=2.1.5", "imageio >=2.14.1", "packaging >=23.0"]
 toy-text = ["pygame >=2.1.3"]
 toy_text = ["pygame >=2.1.3"] # kept for backward compatibility
