# Package ######################################################################

[build-system]
requires = ["setuptools >= 61.0.0"]
build-backend = "setuptools.build_meta"

[project]
name = "gymnasium"
description = "A standard API for reinforcement learning and a diverse set of reference environments (formerly Gym)."
readme = "README.md"
requires-python = ">= 3.8"
authors = [{ name = "Farama Foundation", email = "contact@farama.org" }]
license = { text = "MIT License" }
keywords = ["Reinforcement Learning", "game", "RL", "AI", "gymnasium"]
classifiers = [
    "Development Status :: 4 - Beta",  # change to `5 - Production/Stable` when ready
    "License :: OSI Approved :: MIT License",
    "Programming Language :: Python :: 3",
    "Programming Language :: Python :: 3.8",
    "Programming Language :: Python :: 3.9",
    "Programming Language :: Python :: 3.10",
    "Programming Language :: Python :: 3.11",
    'Intended Audience :: Science/Research',
    'Topic :: Scientific/Engineering :: Artificial Intelligence',
]
dependencies = [
    "numpy >=1.21.0",
    "cloudpickle >=1.2.0",
    "importlib-metadata >=4.8.0; python_version < '3.10'",
    "typing-extensions >=4.3.0",
    "farama-notifications >=0.0.1",
]
dynamic = ["version"]

[project.optional-dependencies]
# Update dependencies in `all` if any are added or removed
atari = ["shimmy[atari] >=0.1.0,<1.0"]
accept-rom-license = ["autorom[accept-rom-license] ~=0.4.2"]
box2d = ["box2d-py ==2.3.5", "pygame >=2.1.3", "swig ==4.*"]
classic-control = ["pygame >=2.1.3"]
classic_control = ["pygame >=2.1.3"]  # kept for backward compatibility
mujoco-py = ["mujoco-py >=2.1,<2.2"]
mujoco_py = ["mujoco-py >=2.1,<2.2"]       # kept for backward compatibility
<<<<<<< HEAD
mujoco = ["mujoco >=2.3.2", "imageio >=2.14.1"]
toy-text = ["pygame ==2.1.3"]
toy_text = ["pygame ==2.1.3"]         # kept for backward compatibility
jax = ["jax >=0.4.0", "jaxlib >=0.4.0"]
=======
mujoco = ["mujoco <=2.3.3", "imageio >=2.14.1"]
toy-text = ["pygame >=2.1.3"]
toy_text = ["pygame >=2.1.3"]         # kept for backward compatibility
jax = ["jax ==0.3.24", "jaxlib ==0.3.24"]
>>>>>>> fed9995a
other = [
    "lz4 >=3.1.0",
    "opencv-python >=3.0",
    "matplotlib >=3.0",
    "moviepy >=1.0.0",
    "torch >=1.0.0",
]
all = [
    # All dependencies above except accept-rom-license
    # NOTE: No need to manually remove the duplicates, setuptools automatically does that.
    # atari
    "shimmy[atari] >=0.1.0,<1.0",
    # box2d
    "box2d-py ==2.3.5",
    "pygame >=2.1.3",
    "swig ==4.*",
    # classic-control
    "pygame >=2.1.3",
    # mujoco-py
    "mujoco-py >=2.1,<2.2",
    # mujoco
    "mujoco <=2.3.3",
    "imageio >=2.14.1",
    # toy-text
    "pygame >=2.1.3",
    # jax
    "jax >=0.4.0",
    "jaxlib >=0.4.0",
    # other
    "lz4 >=3.1.0",
    "opencv-python >=3.0",
    "matplotlib >=3.0",
    "moviepy >=1.0.0",
    "torch >=1.0.0",
]
testing = [
    "pytest ==7.1.3",
    "scipy >= 1.7.3",
]

[project.urls]
Homepage = "https://farama.org"
Repository = "https://github.com/Farama-Foundation/Gymnasium"
Documentation = "https://gymnasium.farama.org"
"Bug Report" = "https://github.com/Farama-Foundation/Gymnasium/issues"

[tool.setuptools]
include-package-data = true

[tool.setuptools.packages.find]
include = ["gymnasium", "gymnasium.*"]

[tool.setuptools.package-data]
gymnasium = [
    "envs/mujoco/assets/*.xml",
    "envs/classic_control/assets/*.png",
    "envs/phys2d/assets/*.png",
    "envs/toy_text/font/*.ttf",
    "envs/toy_text/img/*.png",
    "py.typed",
]

# Linters and Test tools #######################################################

[tool.black]
safe = true

[tool.isort]
atomic = true
profile = "black"
src_paths = ["gymnasium", "tests", "docs/_scripts"]
extra_standard_library = ["typing_extensions"]
indent = 4
lines_after_imports = 2
multi_line_output = 3

[tool.pyright]
include = ["gymnasium/**", "tests/**"]
exclude = ["**/node_modules", "**/__pycache__"]
strict = []

typeCheckingMode = "basic"
pythonVersion = "3.7"
pythonPlatform = "All"
typeshedPath = "typeshed"
enableTypeIgnoreComments = true

# This is required as the CI pre-commit does not download the module (i.e. numpy, pygame, box2d)
#   Therefore, we have to ignore missing imports
reportMissingImports = "none"
# Some modules are missing type stubs, which is an issue when running pyright locally
reportMissingTypeStubs = false
# For warning and error, will raise an error when
reportInvalidTypeVarUse = "none"

# reportUnknownMemberType = "warning"  # -> raises 6035 warnings
# reportUnknownParameterType = "warning"  # -> raises 1327 warnings
# reportUnknownVariableType = "warning"  # -> raises 2585 warnings
# reportUnknownArgumentType = "warning"  # -> raises 2104 warnings
reportGeneralTypeIssues = "none"  # -> commented out raises 489 errors
reportUntypedFunctionDecorator = "none"  # -> pytest.mark.parameterize issues

reportPrivateUsage = "warning"
reportUnboundVariable = "warning"

[tool.pytest.ini_options]
filterwarnings = ["ignore::DeprecationWarning:gymnasium.*:"]<|MERGE_RESOLUTION|>--- conflicted
+++ resolved
@@ -41,17 +41,10 @@
 classic_control = ["pygame >=2.1.3"]  # kept for backward compatibility
 mujoco-py = ["mujoco-py >=2.1,<2.2"]
 mujoco_py = ["mujoco-py >=2.1,<2.2"]       # kept for backward compatibility
-<<<<<<< HEAD
-mujoco = ["mujoco >=2.3.2", "imageio >=2.14.1"]
-toy-text = ["pygame ==2.1.3"]
-toy_text = ["pygame ==2.1.3"]         # kept for backward compatibility
-jax = ["jax >=0.4.0", "jaxlib >=0.4.0"]
-=======
 mujoco = ["mujoco <=2.3.3", "imageio >=2.14.1"]
 toy-text = ["pygame >=2.1.3"]
 toy_text = ["pygame >=2.1.3"]         # kept for backward compatibility
-jax = ["jax ==0.3.24", "jaxlib ==0.3.24"]
->>>>>>> fed9995a
+jax = ["jax >=0.4.0", "jaxlib >=0.4.0"]
 other = [
     "lz4 >=3.1.0",
     "opencv-python >=3.0",
