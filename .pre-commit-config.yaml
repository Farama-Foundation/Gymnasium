--- conflicted
+++ resolved
@@ -15,11 +15,7 @@
     hooks:
       - id: flake8
         args:
-<<<<<<< HEAD
-          - '--per-file-ignores=*/__init__.py:F401 gymnasium/envs/registration.py:E704 docs/tutorials/*.py:E402 gymnasium/dev_wrappers/__init__.py:E402'
-=======
           - '--per-file-ignores=*/__init__.py:F401 gymnasium/envs/registration.py:E704 docs/tutorials/*.py:E402 gymnasium/experimental/wrappers/__init__.py:E402'
->>>>>>> f24fa142
           - --ignore=E203,W503,E741
           - --max-complexity=30
           - --max-line-length=456
